{
  "01-ai/yi-1.5-34b-chat": {
    "description": "Yi 1.5, das neueste Open-Source-Fine-Tuning-Modell mit 34 Milliarden Parametern, unterstützt verschiedene Dialogszenarien mit hochwertigen Trainingsdaten, die auf menschliche Präferenzen abgestimmt sind."
  },
  "01-ai/yi-1.5-9b-chat": {
    "description": "Yi 1.5, das neueste Open-Source-Fine-Tuning-Modell mit 9 Milliarden Parametern, unterstützt verschiedene Dialogszenarien mit hochwertigen Trainingsdaten, die auf menschliche Präferenzen abgestimmt sind."
  },
  "360/deepseek-r1": {
    "description": "【360 Deployment Version】DeepSeek-R1 nutzt in der Nachtrainingsphase umfangreiche Techniken des verstärkenden Lernens, um die Modellinferenzfähigkeit erheblich zu verbessern, selbst bei minimalen gekennzeichneten Daten. In Aufgaben wie Mathematik, Programmierung und natürlicher Sprachverarbeitung erreicht es Leistungen auf Augenhöhe mit der offiziellen Version von OpenAI o1."
  },
  "360gpt-pro": {
    "description": "360GPT Pro ist ein wichtiger Bestandteil der 360 AI-Modellreihe und erfüllt mit seiner effizienten Textverarbeitungsfähigkeit vielfältige Anwendungen der natürlichen Sprache, unterstützt das Verständnis langer Texte und Mehrfachdialoge."
  },
  "360gpt-pro-trans": {
    "description": "Ein auf Übersetzungen spezialisiertes Modell, das durch tiefes Feintuning optimiert wurde und führende Übersetzungsergebnisse liefert."
  },
  "360gpt-turbo": {
    "description": "360GPT Turbo bietet leistungsstarke Berechnungs- und Dialogfähigkeiten, mit hervorragendem semantischen Verständnis und Generierungseffizienz, und ist die ideale intelligente Assistentenlösung für Unternehmen und Entwickler."
  },
  "360gpt-turbo-responsibility-8k": {
    "description": "360GPT Turbo Responsibility 8K betont semantische Sicherheit und verantwortungsbewusste Ausrichtung, speziell für Anwendungen mit hohen Anforderungen an die Inhaltssicherheit konzipiert, um die Genauigkeit und Robustheit der Benutzererfahrung zu gewährleisten."
  },
  "360gpt2-o1": {
    "description": "360gpt2-o1 verwendet Baumsuche zur Konstruktion von Denkketten und führt einen Reflexionsmechanismus ein, der durch verstärkendes Lernen trainiert wird. Das Modell verfügt über die Fähigkeit zur Selbstreflexion und Fehlerkorrektur."
  },
  "360gpt2-pro": {
    "description": "360GPT2 Pro ist ein fortschrittliches Modell zur Verarbeitung natürlicher Sprache, das von der 360 Company entwickelt wurde und über außergewöhnliche Textgenerierungs- und Verständnisfähigkeiten verfügt, insbesondere im Bereich der Generierung und Kreativität, und in der Lage ist, komplexe Sprachumwandlungs- und Rollendarstellungsaufgaben zu bewältigen."
  },
  "360zhinao2-o1": {
    "description": "360zhinao2-o1 verwendet Baumsuche zur Konstruktion von Denkketten und führt einen Reflexionsmechanismus ein, der durch verstärkendes Lernen trainiert wird. Das Modell verfügt über die Fähigkeit zur Selbstreflexion und Fehlerkorrektur."
  },
  "4.0Ultra": {
    "description": "Spark4.0 Ultra ist die leistungsstärkste Version der Spark-Großmodellreihe, die die Online-Suchverbindung aktualisiert und die Fähigkeit zur Textverständnis und -zusammenfassung verbessert. Es ist eine umfassende Lösung zur Steigerung der Büroproduktivität und zur genauen Reaktion auf Anforderungen und ein führendes intelligentes Produkt in der Branche."
  },
  "AnimeSharp": {
    "description": "AnimeSharp (auch bekannt als „4x‑AnimeSharp“) ist ein von Kim2091 auf Basis der ESRGAN-Architektur entwickeltes Open-Source-Superauflösungsmodell, das sich auf die Vergrößerung und Schärfung von Anime-Stil-Bildern spezialisiert hat. Es wurde im Februar 2022 von „4x-TextSharpV1“ umbenannt und war ursprünglich auch für Textbilder geeignet, wurde jedoch für Anime-Inhalte erheblich optimiert."
  },
  "Baichuan2-Turbo": {
    "description": "Verwendet Suchverbesserungstechnologie, um eine umfassende Verknüpfung zwischen großen Modellen und Fachwissen sowie Wissen aus dem gesamten Internet zu ermöglichen. Unterstützt das Hochladen von Dokumenten wie PDF, Word und die Eingabe von URLs, um Informationen zeitnah und umfassend zu erhalten, mit genauen und professionellen Ergebnissen."
  },
  "Baichuan3-Turbo": {
    "description": "Für häufige Unternehmensszenarien optimiert, mit erheblichen Leistungssteigerungen und einem hohen Preis-Leistungs-Verhältnis. Im Vergleich zum Baichuan2-Modell wurde die Inhaltserstellung um 20 %, die Wissensabfrage um 17 % und die Rollenspiel-Fähigkeit um 40 % verbessert. Die Gesamtleistung übertrifft die von GPT-3.5."
  },
  "Baichuan3-Turbo-128k": {
    "description": "Verfügt über ein 128K Ultra-Langkontextfenster, optimiert für häufige Unternehmensszenarien, mit erheblichen Leistungssteigerungen und einem hohen Preis-Leistungs-Verhältnis. Im Vergleich zum Baichuan2-Modell wurde die Inhaltserstellung um 20 %, die Wissensabfrage um 17 % und die Rollenspiel-Fähigkeit um 40 % verbessert. Die Gesamtleistung übertrifft die von GPT-3.5."
  },
  "Baichuan4": {
    "description": "Das Modell hat die höchste Fähigkeit im Inland und übertrifft ausländische Mainstream-Modelle in Aufgaben wie Wissensdatenbanken, langen Texten und kreativer Generierung. Es verfügt auch über branchenführende multimodale Fähigkeiten und zeigt in mehreren autoritativen Bewertungsbenchmarks hervorragende Leistungen."
  },
  "Baichuan4-Air": {
    "description": "Das Modell hat die höchste Leistungsfähigkeit im Inland und übertrifft ausländische Mainstream-Modelle in Aufgaben wie Wissensdatenbanken, langen Texten und kreativen Generierungen auf Chinesisch. Es verfügt auch über branchenführende multimodale Fähigkeiten und zeigt in mehreren anerkannten Bewertungsbenchmarks hervorragende Leistungen."
  },
  "Baichuan4-Turbo": {
    "description": "Das Modell hat die höchste Leistungsfähigkeit im Inland und übertrifft ausländische Mainstream-Modelle in Aufgaben wie Wissensdatenbanken, langen Texten und kreativen Generierungen auf Chinesisch. Es verfügt auch über branchenführende multimodale Fähigkeiten und zeigt in mehreren anerkannten Bewertungsbenchmarks hervorragende Leistungen."
  },
  "DeepSeek-R1": {
    "description": "Ein hochmodernes, effizientes LLM, das sich auf Schlussfolgerungen, Mathematik und Programmierung spezialisiert hat."
  },
  "DeepSeek-R1-Distill-Llama-70B": {
    "description": "DeepSeek R1 – das größere und intelligentere Modell im DeepSeek-Paket – wurde in die Llama 70B-Architektur destilliert. Basierend auf Benchmark-Tests und menschlicher Bewertung ist dieses Modell intelligenter als das ursprüngliche Llama 70B, insbesondere bei Aufgaben, die mathematische und faktische Genauigkeit erfordern."
  },
  "DeepSeek-R1-Distill-Qwen-1.5B": {
    "description": "Das DeepSeek-R1-Distill-Modell basiert auf Qwen2.5-Math-1.5B und optimiert die Inferenzleistung durch verstärkendes Lernen und Kaltstartdaten. Das Open-Source-Modell setzt neue Maßstäbe für Multitasking."
  },
  "DeepSeek-R1-Distill-Qwen-14B": {
    "description": "Das DeepSeek-R1-Distill-Modell basiert auf Qwen2.5-14B und optimiert die Inferenzleistung durch verstärkendes Lernen und Kaltstartdaten. Das Open-Source-Modell setzt neue Maßstäbe für Multitasking."
  },
  "DeepSeek-R1-Distill-Qwen-32B": {
    "description": "Die DeepSeek-R1-Serie optimiert die Inferenzleistung durch verstärkendes Lernen und Kaltstartdaten, das Open-Source-Modell setzt neue Maßstäbe für Multitasking und übertrifft das Niveau von OpenAI-o1-mini."
  },
  "DeepSeek-R1-Distill-Qwen-7B": {
    "description": "Das DeepSeek-R1-Distill-Modell basiert auf Qwen2.5-Math-7B und optimiert die Inferenzleistung durch verstärkendes Lernen und Kaltstartdaten. Das Open-Source-Modell setzt neue Maßstäbe für Multitasking."
  },
  "DeepSeek-V3": {
    "description": "DeepSeek-V3 ist ein von der DeepSeek Company entwickeltes MoE-Modell. Die Ergebnisse von DeepSeek-V3 übertreffen die anderer Open-Source-Modelle wie Qwen2.5-72B und Llama-3.1-405B und stehen in der Leistung auf Augenhöhe mit den weltweit führenden Closed-Source-Modellen GPT-4o und Claude-3.5-Sonnet."
  },
  "DeepSeek-V3-Fast": {
    "description": "Modellanbieter: sophnet-Plattform. DeepSeek V3 Fast ist die Hochgeschwindigkeitsversion mit hohem TPS des DeepSeek V3 0324 Modells, voll funktionsfähig ohne Quantisierung, mit stärkerer Code- und mathematischer Leistungsfähigkeit und schnellerer Reaktionszeit!"
  },
  "Doubao-lite-128k": {
    "description": "Doubao-lite bietet extrem schnelle Reaktionszeiten und ein hervorragendes Preis-Leistungs-Verhältnis, um Kunden in verschiedenen Szenarien flexiblere Optionen zu bieten. Unterstützt Inferenz und Feintuning mit einem Kontextfenster von 128k."
  },
  "Doubao-lite-32k": {
    "description": "Doubao-lite bietet extrem schnelle Reaktionszeiten und ein hervorragendes Preis-Leistungs-Verhältnis, um Kunden in verschiedenen Szenarien flexiblere Optionen zu bieten. Unterstützt Inferenz und Feintuning mit einem Kontextfenster von 32k."
  },
  "Doubao-lite-4k": {
    "description": "Doubao-lite bietet extrem schnelle Reaktionszeiten und ein hervorragendes Preis-Leistungs-Verhältnis, um Kunden in verschiedenen Szenarien flexiblere Optionen zu bieten. Unterstützt Inferenz und Feintuning mit einem Kontextfenster von 4k."
  },
  "Doubao-pro-128k": {
    "description": "Das leistungsstärkste Hauptmodell, geeignet für komplexe Aufgaben. Es erzielt hervorragende Ergebnisse in Szenarien wie Referenzfragen, Zusammenfassungen, kreatives Schreiben, Textklassifikation und Rollenspielen. Unterstützt Inferenz und Feintuning mit einem Kontextfenster von 128k."
  },
  "Doubao-pro-32k": {
    "description": "Das leistungsstärkste Hauptmodell, geeignet für komplexe Aufgaben. Es erzielt hervorragende Ergebnisse in Szenarien wie Referenzfragen, Zusammenfassungen, kreatives Schreiben, Textklassifikation und Rollenspielen. Unterstützt Inferenz und Feintuning mit einem Kontextfenster von 32k."
  },
  "Doubao-pro-4k": {
    "description": "Das leistungsstärkste Hauptmodell, geeignet für komplexe Aufgaben. Es erzielt hervorragende Ergebnisse in Szenarien wie Referenzfragen, Zusammenfassungen, kreatives Schreiben, Textklassifikation und Rollenspielen. Unterstützt Inferenz und Feintuning mit einem Kontextfenster von 4k."
  },
  "DreamO": {
    "description": "DreamO ist ein von ByteDance und der Peking-Universität gemeinsam entwickeltes Open-Source-Bildgenerierungsmodell zur individuellen Anpassung, das durch eine einheitliche Architektur Multitasking-Bildgenerierung unterstützt. Es verwendet eine effiziente kombinierte Modellierungsmethode, um basierend auf vom Nutzer angegebenen Identität, Motiv, Stil, Hintergrund und weiteren Bedingungen hochgradig konsistente und maßgeschneiderte Bilder zu erzeugen."
  },
  "ERNIE-3.5-128K": {
    "description": "Das von Baidu entwickelte Flaggschiff-Modell für großangelegte Sprachverarbeitung, das eine riesige Menge an chinesischen und englischen Texten abdeckt. Es verfügt über starke allgemeine Fähigkeiten und kann die meisten Anforderungen an Dialogfragen, kreative Generierung und Anwendungsfälle von Plugins erfüllen. Es unterstützt die automatische Anbindung an das Baidu-Such-Plugin, um die Aktualität der Antwortinformationen zu gewährleisten."
  },
  "ERNIE-3.5-8K": {
    "description": "Das von Baidu entwickelte Flaggschiff-Modell für großangelegte Sprachverarbeitung, das eine riesige Menge an chinesischen und englischen Texten abdeckt. Es verfügt über starke allgemeine Fähigkeiten und kann die meisten Anforderungen an Dialogfragen, kreative Generierung und Anwendungsfälle von Plugins erfüllen. Es unterstützt die automatische Anbindung an das Baidu-Such-Plugin, um die Aktualität der Antwortinformationen zu gewährleisten."
  },
  "ERNIE-3.5-8K-Preview": {
    "description": "Das von Baidu entwickelte Flaggschiff-Modell für großangelegte Sprachverarbeitung, das eine riesige Menge an chinesischen und englischen Texten abdeckt. Es verfügt über starke allgemeine Fähigkeiten und kann die meisten Anforderungen an Dialogfragen, kreative Generierung und Anwendungsfälle von Plugins erfüllen. Es unterstützt die automatische Anbindung an das Baidu-Such-Plugin, um die Aktualität der Antwortinformationen zu gewährleisten."
  },
  "ERNIE-4.0-8K-Latest": {
    "description": "Das von Baidu entwickelte Flaggschiff-Modell für ultra-große Sprachverarbeitung, das im Vergleich zu ERNIE 3.5 eine umfassende Verbesserung der Modellfähigkeiten erreicht hat und sich breit für komplexe Aufgaben in verschiedenen Bereichen eignet; unterstützt die automatische Anbindung an das Baidu-Such-Plugin, um die Aktualität der Antwortinformationen zu gewährleisten."
  },
  "ERNIE-4.0-8K-Preview": {
    "description": "Das von Baidu entwickelte Flaggschiff-Modell für ultra-große Sprachverarbeitung, das im Vergleich zu ERNIE 3.5 eine umfassende Verbesserung der Modellfähigkeiten erreicht hat und sich breit für komplexe Aufgaben in verschiedenen Bereichen eignet; unterstützt die automatische Anbindung an das Baidu-Such-Plugin, um die Aktualität der Antwortinformationen zu gewährleisten."
  },
  "ERNIE-4.0-Turbo-8K-Latest": {
    "description": "Baidus selbstentwickeltes Flaggschiff-Modell für großflächige Sprachverarbeitung, das in vielen komplexen Aufgaben hervorragende Ergebnisse zeigt und umfassend in verschiedenen Bereichen eingesetzt werden kann; unterstützt die automatische Anbindung an Baidu-Suchplugins, um die Aktualität von Antwortinformationen zu gewährleisten. Im Vergleich zu ERNIE 4.0 hat es eine bessere Leistung."
  },
  "ERNIE-4.0-Turbo-8K-Preview": {
    "description": "Das von Baidu entwickelte Flaggschiff-Modell für ultra-große Sprachverarbeitung, das in der Gesamtleistung herausragend ist und sich breit für komplexe Aufgaben in verschiedenen Bereichen eignet; unterstützt die automatische Anbindung an das Baidu-Such-Plugin, um die Aktualität der Antwortinformationen zu gewährleisten. Im Vergleich zu ERNIE 4.0 bietet es eine bessere Leistungsfähigkeit."
  },
  "ERNIE-Character-8K": {
    "description": "Das von Baidu entwickelte Sprachmodell für vertikale Szenarien, das sich für Anwendungen wie Spiel-NPCs, Kundenservice-Dialoge und Rollenspiele eignet. Es hat einen klareren und konsistenteren Charakterstil, eine stärkere Befolgung von Anweisungen und eine bessere Inferenzleistung."
  },
  "ERNIE-Lite-Pro-128K": {
    "description": "Das von Baidu entwickelte leichte Sprachmodell, das hervorragende Modellleistung und Inferenzleistung kombiniert. Es bietet bessere Ergebnisse als ERNIE Lite und eignet sich für die Inferenznutzung auf AI-Beschleunigungskarten mit geringer Rechenleistung."
  },
  "ERNIE-Speed-128K": {
    "description": "Das neueste von Baidu im Jahr 2024 veröffentlichte hochleistungsfähige Sprachmodell, das überragende allgemeine Fähigkeiten bietet und sich als Basis-Modell für Feinabstimmungen eignet, um spezifische Szenarien besser zu bearbeiten, und bietet gleichzeitig hervorragende Inferenzleistung."
  },
  "ERNIE-Speed-Pro-128K": {
    "description": "Das neueste von Baidu im Jahr 2024 veröffentlichte hochleistungsfähige Sprachmodell, das überragende allgemeine Fähigkeiten bietet und bessere Ergebnisse als ERNIE Speed erzielt. Es eignet sich als Basis-Modell für Feinabstimmungen, um spezifische Szenarien besser zu bearbeiten, und bietet gleichzeitig hervorragende Inferenzleistung."
  },
  "FLUX.1-Kontext-dev": {
    "description": "FLUX.1-Kontext-dev ist ein von Black Forest Labs entwickeltes multimodales Bildgenerierungs- und Bearbeitungsmodell auf Basis der Rectified Flow Transformer-Architektur mit 12 Milliarden Parametern. Es konzentriert sich auf die Generierung, Rekonstruktion, Verbesserung oder Bearbeitung von Bildern unter gegebenen Kontextbedingungen. Das Modell kombiniert die kontrollierbare Generierung von Diffusionsmodellen mit der Kontextmodellierung von Transformern, unterstützt hochwertige Bildausgaben und ist vielseitig einsetzbar für Bildrestaurierung, Bildvervollständigung und visuelle Szenenrekonstruktion."
  },
  "FLUX.1-dev": {
    "description": "FLUX.1-dev ist ein von Black Forest Labs entwickeltes Open-Source-multimodales Sprachmodell (Multimodal Language Model, MLLM), das für Bild-Text-Aufgaben optimiert ist und Verständnis sowie Generierung von Bildern und Texten vereint. Es basiert auf fortschrittlichen großen Sprachmodellen wie Mistral-7B und erreicht durch sorgfältig gestaltete visuelle Encoder und mehrstufige Instruktions-Feinabstimmung eine kooperative Verarbeitung von Bild und Text sowie komplexe Aufgabenlogik."
  },
  "Gryphe/MythoMax-L2-13b": {
    "description": "MythoMax-L2 (13B) ist ein innovatives Modell, das sich für Anwendungen in mehreren Bereichen und komplexe Aufgaben eignet."
  },
  "HelloMeme": {
    "description": "HelloMeme ist ein KI-Tool, das automatisch Memes, animierte GIFs oder Kurzvideos basierend auf von dir bereitgestellten Bildern oder Aktionen erstellt. Es erfordert keine Zeichen- oder Programmierkenntnisse – du brauchst nur Referenzbilder, und es hilft dir, ansprechende, unterhaltsame und stilistisch einheitliche Inhalte zu erstellen."
  },
  "HiDream-I1-Full": {
    "description": "HiDream-E1-Full ist ein von HiDream.ai entwickeltes Open-Source-multimodales Bildbearbeitungsmodell, das auf der fortschrittlichen Diffusion Transformer-Architektur basiert und mit leistungsstarker Sprachverständnisfähigkeit (integriert LLaMA 3.1-8B-Instruct) ausgestattet ist. Es unterstützt die Bildgenerierung, Stilübertragung, lokale Bearbeitung und Neugestaltung durch natürliche Sprachbefehle und bietet exzellentes Verständnis und Ausführung von Bild-Text-Anweisungen."
  },
  "HunyuanDiT-v1.2-Diffusers-Distilled": {
    "description": "hunyuandit-v1.2-distilled ist ein leichtgewichtiges Text-zu-Bild-Modell, das durch Destillation optimiert wurde, um schnell hochwertige Bilder zu erzeugen. Es eignet sich besonders für ressourcenarme Umgebungen und Echtzeit-Generierungsaufgaben."
  },
  "InstantCharacter": {
    "description": "InstantCharacter ist ein 2025 vom Tencent AI-Team veröffentlichtes tuning-freies personalisiertes Charaktergenerierungsmodell, das eine hochpräzise und konsistente Charaktererstellung über verschiedene Szenarien hinweg ermöglicht. Das Modell kann einen Charakter allein anhand eines Referenzbildes modellieren und diesen flexibel in verschiedene Stile, Bewegungen und Hintergründe übertragen."
  },
  "InternVL2-8B": {
    "description": "InternVL2-8B ist ein leistungsstarkes visuelles Sprachmodell, das multimodale Verarbeitung von Bildern und Text unterstützt und in der Lage ist, Bildinhalte präzise zu erkennen und relevante Beschreibungen oder Antworten zu generieren."
  },
  "InternVL2.5-26B": {
    "description": "InternVL2.5-26B ist ein leistungsstarkes visuelles Sprachmodell, das multimodale Verarbeitung von Bildern und Text unterstützt und in der Lage ist, Bildinhalte präzise zu erkennen und relevante Beschreibungen oder Antworten zu generieren."
  },
  "Kolors": {
    "description": "Kolors ist ein von Kuaishou Kolors Team entwickeltes Text-zu-Bild-Modell, das mit Milliarden von Parametern trainiert wurde und in visueller Qualität, chinesischem semantischem Verständnis sowie Textdarstellung herausragende Vorteile bietet."
  },
  "Kwai-Kolors/Kolors": {
    "description": "Kolors ist ein von Kuaishou Kolors Team entwickeltes groß angelegtes latentes Diffusionsmodell zur Text-zu-Bild-Generierung. Es wurde mit Milliarden von Text-Bild-Paaren trainiert und zeigt herausragende Leistungen in visueller Qualität, komplexer semantischer Genauigkeit sowie der Darstellung chinesischer und englischer Schriftzeichen. Es unterstützt sowohl chinesische als auch englische Eingaben und ist besonders leistungsfähig bei der Verarbeitung und Erzeugung chinesischsprachiger Inhalte."
  },
  "Llama-3.2-11B-Vision-Instruct": {
    "description": "Hervorragende Bildschlussfolgerungsfähigkeiten auf hochauflösenden Bildern, geeignet für Anwendungen im Bereich der visuellen Verständigung."
  },
  "Llama-3.2-90B-Vision-Instruct\t": {
    "description": "Fortgeschrittene Bildschlussfolgerungsfähigkeiten für Anwendungen im Bereich der visuellen Verständigung."
  },
  "Meta-Llama-3.1-405B-Instruct": {
    "description": "Das auf Anweisungen optimierte Textmodell Llama 3.1 wurde für mehrsprachige Dialoganwendungen optimiert und zeigt in vielen verfügbaren Open-Source- und geschlossenen Chat-Modellen in gängigen Branchenbenchmarks hervorragende Leistungen."
  },
  "Meta-Llama-3.1-70B-Instruct": {
    "description": "Das auf Anweisungen optimierte Textmodell Llama 3.1 wurde für mehrsprachige Dialoganwendungen optimiert und zeigt in vielen verfügbaren Open-Source- und geschlossenen Chat-Modellen in gängigen Branchenbenchmarks hervorragende Leistungen."
  },
  "Meta-Llama-3.1-8B-Instruct": {
    "description": "Das auf Anweisungen optimierte Textmodell Llama 3.1 wurde für mehrsprachige Dialoganwendungen optimiert und zeigt in vielen verfügbaren Open-Source- und geschlossenen Chat-Modellen in gängigen Branchenbenchmarks hervorragende Leistungen."
  },
  "Meta-Llama-3.2-1B-Instruct": {
    "description": "Ein fortschrittliches, hochmodernes kleines Sprachmodell mit Sprachverständnis, hervorragenden Schlussfolgerungsfähigkeiten und Textgenerierungsfähigkeiten."
  },
  "Meta-Llama-3.2-3B-Instruct": {
    "description": "Ein fortschrittliches, hochmodernes kleines Sprachmodell mit Sprachverständnis, hervorragenden Schlussfolgerungsfähigkeiten und Textgenerierungsfähigkeiten."
  },
  "Meta-Llama-3.3-70B-Instruct": {
    "description": "Llama 3.3 ist das fortschrittlichste mehrsprachige Open-Source-Sprachmodell der Llama-Serie, das eine Leistung bietet, die mit einem 405B-Modell vergleichbar ist, und das zu extrem niedrigen Kosten. Es basiert auf der Transformer-Architektur und wurde durch überwachte Feinabstimmung (SFT) und verstärkendes Lernen mit menschlichem Feedback (RLHF) in Bezug auf Nützlichkeit und Sicherheit verbessert. Die auf Anweisungen optimierte Version ist speziell für mehrsprachige Dialoge optimiert und übertrifft in mehreren Branchenbenchmarks viele verfügbare Open-Source- und geschlossene Chat-Modelle. Das Wissensdatum endet im Dezember 2023."
  },
  "MiniMax-M1": {
    "description": "Ein völlig neu entwickeltes Inferenzmodell. Weltweit führend: 80K Denkketten x 1M Eingaben, Leistung auf Augenhöhe mit den besten Modellen im Ausland."
  },
  "MiniMax-Text-01": {
    "description": "In der MiniMax-01-Serie haben wir mutige Innovationen vorgenommen: Erstmals wurde die lineare Aufmerksamkeitsmechanismus in großem Maßstab implementiert, sodass die traditionelle Transformer-Architektur nicht mehr die einzige Wahl ist. Dieses Modell hat eine Parameteranzahl von bis zu 456 Milliarden, wobei eine Aktivierung 45,9 Milliarden beträgt. Die Gesamtleistung des Modells kann mit den besten Modellen im Ausland mithalten und kann gleichzeitig effizient den weltweit längsten Kontext von 4 Millionen Tokens verarbeiten, was 32-mal so viel wie GPT-4o und 20-mal so viel wie Claude-3.5-Sonnet ist."
  },
  "MiniMaxAI/MiniMax-M1-80k": {
    "description": "MiniMax-M1 ist ein groß angelegtes hybrides Aufmerksamkeits-Inferenzmodell mit offenen Gewichten, das 456 Milliarden Parameter umfasst und etwa 45,9 Milliarden Parameter pro Token aktiviert. Das Modell unterstützt nativ einen ultralangen Kontext von 1 Million Tokens und spart durch den Blitz-Attention-Mechanismus bei Aufgaben mit 100.000 Tokens im Vergleich zu DeepSeek R1 75 % der Fließkommaoperationen ein. Gleichzeitig verwendet MiniMax-M1 eine MoE-Architektur (Mixture of Experts) und kombiniert den CISPO-Algorithmus mit einem hybriden Aufmerksamkeitsdesign für effizientes verstärkendes Lernen, was in der Langzeiteingabe-Inferenz und realen Software-Engineering-Szenarien branchenführende Leistung erzielt."
  },
  "Moonshot-Kimi-K2-Instruct": {
    "description": "Mit insgesamt 1 Billion Parametern und 32 Milliarden aktivierten Parametern erreicht dieses nicht-denkende Modell Spitzenleistungen in den Bereichen aktuelles Wissen, Mathematik und Programmierung und ist besonders für allgemeine Agentenaufgaben optimiert. Es wurde speziell für Agentenaufgaben verfeinert, kann nicht nur Fragen beantworten, sondern auch Aktionen ausführen. Ideal für spontane, allgemeine Gespräche und Agentenerfahrungen, ist es ein reflexartiges Modell ohne lange Denkzeiten."
  },
  "NousResearch/Nous-Hermes-2-Mixtral-8x7B-DPO": {
    "description": "Nous Hermes 2 - Mixtral 8x7B-DPO (46.7B) ist ein hochpräzises Anweisungsmodell, das für komplexe Berechnungen geeignet ist."
  },
  "OmniConsistency": {
    "description": "OmniConsistency verbessert durch den Einsatz großskaliger Diffusion Transformers (DiTs) und gepaarter stilisierter Daten die Stil-Konsistenz und Generalisierungsfähigkeit bei Bild-zu-Bild-Aufgaben und verhindert Stilverschlechterung."
  },
  "Phi-3-medium-128k-instruct": {
    "description": "Das gleiche Phi-3-medium-Modell, jedoch mit einer größeren Kontextgröße für RAG oder Few-Shot-Prompting."
  },
  "Phi-3-medium-4k-instruct": {
    "description": "Ein Modell mit 14 Milliarden Parametern, das eine bessere Qualität als Phi-3-mini bietet und sich auf qualitativ hochwertige, reasoning-dense Daten konzentriert."
  },
  "Phi-3-mini-128k-instruct": {
    "description": "Das gleiche Phi-3-mini-Modell, jedoch mit einer größeren Kontextgröße für RAG oder Few-Shot-Prompting."
  },
  "Phi-3-mini-4k-instruct": {
    "description": "Das kleinste Mitglied der Phi-3-Familie. Optimiert für Qualität und geringe Latenz."
  },
  "Phi-3-small-128k-instruct": {
    "description": "Das gleiche Phi-3-small-Modell, jedoch mit einer größeren Kontextgröße für RAG oder Few-Shot-Prompting."
  },
  "Phi-3-small-8k-instruct": {
    "description": "Ein Modell mit 7 Milliarden Parametern, das eine bessere Qualität als Phi-3-mini bietet und sich auf qualitativ hochwertige, reasoning-dense Daten konzentriert."
  },
  "Phi-3.5-mini-instruct": {
    "description": "Aktualisierte Version des Phi-3-mini-Modells."
  },
  "Phi-3.5-vision-instrust": {
    "description": "Aktualisierte Version des Phi-3-vision-Modells."
  },
  "Pro/Qwen/Qwen2-7B-Instruct": {
    "description": "Qwen2-7B-Instruct ist das anweisungsfeinabgestimmte große Sprachmodell der Qwen2-Serie mit einer Parametergröße von 7B. Dieses Modell basiert auf der Transformer-Architektur und verwendet Technologien wie die SwiGLU-Aktivierungsfunktion, QKV-Offsets und gruppierte Abfrageaufmerksamkeit. Es kann große Eingaben verarbeiten. Das Modell zeigt hervorragende Leistungen in der Sprachverständnis, -generierung, Mehrsprachigkeit, Codierung, Mathematik und Inferenz in mehreren Benchmark-Tests und übertrifft die meisten Open-Source-Modelle und zeigt in bestimmten Aufgaben eine vergleichbare Wettbewerbsfähigkeit mit proprietären Modellen. Qwen2-7B-Instruct übertrifft Qwen1.5-7B-Chat in mehreren Bewertungen und zeigt signifikante Leistungsverbesserungen."
  },
  "Pro/Qwen/Qwen2.5-7B-Instruct": {
    "description": "Qwen2.5-7B-Instruct ist eines der neuesten großen Sprachmodelle, die von Alibaba Cloud veröffentlicht wurden. Dieses 7B-Modell hat signifikante Verbesserungen in den Bereichen Codierung und Mathematik. Das Modell bietet auch mehrsprachige Unterstützung und deckt über 29 Sprachen ab, einschließlich Chinesisch und Englisch. Es zeigt signifikante Verbesserungen in der Befolgung von Anweisungen, im Verständnis strukturierter Daten und in der Generierung strukturierter Ausgaben (insbesondere JSON)."
  },
  "Pro/Qwen/Qwen2.5-Coder-7B-Instruct": {
    "description": "Qwen2.5-Coder-7B-Instruct ist die neueste Version der von Alibaba Cloud veröffentlichten Reihe von code-spezifischen großen Sprachmodellen. Dieses Modell basiert auf Qwen2.5 und wurde mit 55 Billionen Tokens trainiert, um die Fähigkeiten zur Codegenerierung, Inferenz und Fehlerbehebung erheblich zu verbessern. Es verbessert nicht nur die Codierungsfähigkeiten, sondern bewahrt auch die Vorteile in Mathematik und allgemeinen Fähigkeiten. Das Modell bietet eine umfassendere Grundlage für praktische Anwendungen wie Code-Agenten."
  },
  "Pro/Qwen/Qwen2.5-VL-7B-Instruct": {
    "description": "Qwen2.5-VL ist ein neues Mitglied der Qwen-Serie und verfügt über leistungsstarke visuelle Wahrnehmungsfähigkeiten. Es kann Text, Diagramme und Layouts in Bildern analysieren, längere Videos verstehen und Ereignisse erfassen. Zudem kann es Schlussfolgerungen ziehen, Werkzeuge bedienen, mehrere Formate für Objektlokalisation unterstützen und strukturierte Ausgaben generieren. Die Videoverarbeitung wurde durch dynamische Auflösungs- und Frameratetraining optimiert, und die Effizienz des visuellen Encoders wurde verbessert."
  },
  "Pro/THUDM/GLM-4.1V-9B-Thinking": {
    "description": "GLM-4.1V-9B-Thinking ist ein von Zhipu AI und dem KEG-Labor der Tsinghua-Universität gemeinsam veröffentlichtes Open-Source-Visuell-Sprachmodell (VLM), das speziell für die Bewältigung komplexer multimodaler kognitiver Aufgaben entwickelt wurde. Das Modell basiert auf dem GLM-4-9B-0414-Grundmodell und verbessert durch die Einführung des „Chain-of-Thought“-Schlussmechanismus und den Einsatz von Verstärkungslernstrategien seine multimodale Schlussfolgerungsfähigkeit und Stabilität erheblich."
  },
  "Pro/THUDM/glm-4-9b-chat": {
    "description": "GLM-4-9B-Chat ist die Open-Source-Version des GLM-4-Modells, das von Zhizhu AI eingeführt wurde. Dieses Modell zeigt hervorragende Leistungen in den Bereichen Semantik, Mathematik, Inferenz, Code und Wissen. Neben der Unterstützung für mehrstufige Dialoge bietet GLM-4-9B-Chat auch fortgeschrittene Funktionen wie Web-Browsing, Code-Ausführung, benutzerdefinierte Tool-Aufrufe (Function Call) und langes Textverständnis. Das Modell unterstützt 26 Sprachen, darunter Chinesisch, Englisch, Japanisch, Koreanisch und Deutsch. In mehreren Benchmark-Tests zeigt GLM-4-9B-Chat hervorragende Leistungen, wie AlignBench-v2, MT-Bench, MMLU und C-Eval. Das Modell unterstützt eine maximale Kontextlänge von 128K und ist für akademische Forschung und kommerzielle Anwendungen geeignet."
  },
  "Pro/deepseek-ai/DeepSeek-R1": {
    "description": "DeepSeek-R1 ist ein durch verstärkendes Lernen (RL) gesteuertes Inferenzmodell, das Probleme mit Wiederholungen und Lesbarkeit im Modell löst. Vor dem RL führte DeepSeek-R1 Kaltstartdaten ein, um die Inferenzleistung weiter zu optimieren. Es zeigt in mathematischen, programmierbezogenen und Inferenzaufgaben eine vergleichbare Leistung zu OpenAI-o1 und verbessert die Gesamtleistung durch sorgfältig gestaltete Trainingsmethoden."
  },
  "Pro/deepseek-ai/DeepSeek-R1-Distill-Qwen-7B": {
    "description": "DeepSeek-R1-Distill-Qwen-7B ist ein Modell, das durch Wissensdistillierung auf Basis von Qwen2.5-Math-7B erstellt wurde. Dieses Modell wurde mit 800.000 sorgfältig ausgewählten Beispielen, die von DeepSeek-R1 generiert wurden, feinjustiert und zeigt ausgezeichnete Inferenzfähigkeiten. Es erzielte in mehreren Benchmarks hervorragende Ergebnisse, darunter eine Genauigkeit von 92,8 % im MATH-500, einen Durchgangsrate von 55,5 % im AIME 2024 und eine Bewertung von 1189 auf CodeForces, was seine starken mathematischen und programmierischen Fähigkeiten als Modell mit 7B Parametern unterstreicht."
  },
  "Pro/deepseek-ai/DeepSeek-V3": {
    "description": "DeepSeek-V3 ist ein hybrides Experten (MoE) Sprachmodell mit 6710 Milliarden Parametern, das eine Multi-Head-Latente-Attention (MLA) und DeepSeekMoE-Architektur verwendet, kombiniert mit einer Lastenausgleichsstrategie ohne Hilfskosten, um die Inferenz- und Trainingseffizienz zu optimieren. Durch das Pre-Training auf 14,8 Billionen hochwertigen Tokens und anschließende überwachte Feinabstimmung und verstärktes Lernen übertrifft DeepSeek-V3 in der Leistung andere Open-Source-Modelle und nähert sich führenden geschlossenen Modellen."
  },
  "Pro/moonshotai/Kimi-K2-Instruct": {
    "description": "Kimi K2 ist ein MoE-Architektur-Basis-Modell mit herausragenden Code- und Agentenfähigkeiten, insgesamt 1 Billion Parameter und 32 Milliarden aktivierten Parametern. In Benchmark-Tests zu allgemeinem Wissen, Programmierung, Mathematik und Agentenaufgaben übertrifft das K2-Modell andere führende Open-Source-Modelle."
  },
  "QwQ-32B-Preview": {
    "description": "QwQ-32B-Preview ist ein innovatives Modell für die Verarbeitung natürlicher Sprache, das komplexe Aufgaben der Dialoggenerierung und des Kontextverständnisses effizient bewältigen kann."
  },
  "Qwen/QVQ-72B-Preview": {
    "description": "QVQ-72B-Preview ist ein forschungsorientiertes Modell, das vom Qwen-Team entwickelt wurde und sich auf visuelle Inferenzfähigkeiten konzentriert. Es hat einzigartige Vorteile beim Verständnis komplexer Szenen und der Lösung visuell verwandter mathematischer Probleme."
  },
  "Qwen/QwQ-32B": {
    "description": "QwQ ist das Inferenzmodell der Qwen-Serie. Im Vergleich zu traditionellen, anweisungsoptimierten Modellen verfügt QwQ über Denk- und Schlussfolgerungsfähigkeiten, die eine signifikante Leistungssteigerung bei nachgelagerten Aufgaben ermöglichen, insbesondere bei der Lösung schwieriger Probleme. QwQ-32B ist ein mittelgroßes Inferenzmodell, das im Vergleich zu den fortschrittlichsten Inferenzmodellen (wie DeepSeek-R1, o1-mini) wettbewerbsfähige Leistungen erzielt. Dieses Modell verwendet Technologien wie RoPE, SwiGLU, RMSNorm und Attention QKV Bias und hat eine Netzwerkstruktur mit 64 Schichten und 40 Q-Attention-Köpfen (im GQA-Architektur sind es 8 KV)."
  },
  "Qwen/QwQ-32B-Preview": {
    "description": "QwQ-32B-Preview ist das neueste experimentelle Forschungsmodell von Qwen, das sich auf die Verbesserung der KI-Inferenzfähigkeiten konzentriert. Durch die Erforschung komplexer Mechanismen wie Sprachmischung und rekursive Inferenz bietet es Hauptvorteile wie starke Analysefähigkeiten, mathematische und Programmierfähigkeiten. Gleichzeitig gibt es Herausforderungen wie Sprachwechsel, Inferenzzyklen, Sicherheitsüberlegungen und Unterschiede in anderen Fähigkeiten."
  },
  "Qwen/Qwen2-72B-Instruct": {
    "description": "Qwen2 ist ein fortschrittliches allgemeines Sprachmodell, das eine Vielzahl von Anweisungsarten unterstützt."
  },
  "Qwen/Qwen2-7B-Instruct": {
    "description": "Qwen2-72B-Instruct ist das anweisungsfeinabgestimmte große Sprachmodell der Qwen2-Serie mit einer Parametergröße von 72B. Dieses Modell basiert auf der Transformer-Architektur und verwendet Technologien wie die SwiGLU-Aktivierungsfunktion, QKV-Offsets und gruppierte Abfrageaufmerksamkeit. Es kann große Eingaben verarbeiten. Das Modell zeigt hervorragende Leistungen in der Sprachverständnis, -generierung, Mehrsprachigkeit, Codierung, Mathematik und Inferenz in mehreren Benchmark-Tests und übertrifft die meisten Open-Source-Modelle und zeigt in bestimmten Aufgaben eine vergleichbare Wettbewerbsfähigkeit mit proprietären Modellen."
  },
  "Qwen/Qwen2-VL-72B-Instruct": {
    "description": "Qwen2-VL ist die neueste Iteration des Qwen-VL-Modells, das in visuellen Verständnis-Benchmarks erstklassige Leistungen erzielt."
  },
  "Qwen/Qwen2.5-14B-Instruct": {
    "description": "Qwen2.5 ist eine brandneue Serie von großen Sprachmodellen, die darauf abzielt, die Verarbeitung von Anweisungsaufgaben zu optimieren."
  },
  "Qwen/Qwen2.5-32B-Instruct": {
    "description": "Qwen2.5 ist eine brandneue Serie von großen Sprachmodellen, die darauf abzielt, die Verarbeitung von Anweisungsaufgaben zu optimieren."
  },
  "Qwen/Qwen2.5-72B-Instruct": {
    "description": "Ein großes Sprachmodell, das vom Alibaba Cloud Tongyi Qianwen-Team entwickelt wurde."
  },
  "Qwen/Qwen2.5-72B-Instruct-128K": {
    "description": "Qwen2.5 ist eine neue Serie großer Sprachmodelle mit stärkeren Verständnis- und Generierungsfähigkeiten."
  },
  "Qwen/Qwen2.5-72B-Instruct-Turbo": {
    "description": "Qwen2.5 ist eine neue Serie großer Sprachmodelle, die darauf abzielt, die Verarbeitung von instructiven Aufgaben zu optimieren."
  },
  "Qwen/Qwen2.5-7B-Instruct": {
    "description": "Qwen2.5 ist eine brandneue Serie von großen Sprachmodellen, die darauf abzielt, die Verarbeitung von Anweisungsaufgaben zu optimieren."
  },
  "Qwen/Qwen2.5-7B-Instruct-Turbo": {
    "description": "Qwen2.5 ist eine neue Serie großer Sprachmodelle, die darauf abzielt, die Verarbeitung von instructiven Aufgaben zu optimieren."
  },
  "Qwen/Qwen2.5-Coder-32B-Instruct": {
    "description": "Qwen2.5-Coder konzentriert sich auf das Programmieren."
  },
  "Qwen/Qwen2.5-Coder-7B-Instruct": {
    "description": "Qwen2.5-Coder-7B-Instruct ist die neueste Version der von Alibaba Cloud veröffentlichten Reihe von code-spezifischen großen Sprachmodellen. Dieses Modell basiert auf Qwen2.5 und wurde mit 55 Billionen Tokens trainiert, um die Fähigkeiten zur Codegenerierung, Inferenz und Fehlerbehebung erheblich zu verbessern. Es verbessert nicht nur die Codierungsfähigkeiten, sondern bewahrt auch die Vorteile in Mathematik und allgemeinen Fähigkeiten. Das Modell bietet eine umfassendere Grundlage für praktische Anwendungen wie Code-Agenten."
  },
  "Qwen/Qwen2.5-VL-32B-Instruct": {
    "description": "Qwen2.5-VL-32B-Instruct ist ein multimodales Großmodell, das vom Qwen-Team entwickelt wurde und Teil der Qwen2.5-VL-Reihe ist. Dieses Modell ist nicht nur in der Lage, übliche Objekte zu erkennen, sondern kann auch Text, Diagramme, Symbole, Grafiken und Layouts in Bildern analysieren. Es kann als visueller Agent dienen, der in der Lage ist, zu schließen und Werkzeuge dynamisch zu steuern, wobei es Fähigkeiten im Umgang mit Computern und Smartphones besitzt. Darüber hinaus kann dieses Modell Objekte in Bildern präzise lokalisieren und strukturierte Ausgaben für Rechnungen, Tabellen usw. generieren. Im Vergleich zum Vorgängermodell Qwen2-VL wurde diese Version durch verstärktes Lernen in Mathematik und Problemlösungsfähigkeiten weiter verbessert, und ihr Antwortstil entspricht stärker den menschlichen Vorlieben."
  },
  "Qwen/Qwen2.5-VL-72B-Instruct": {
    "description": "Qwen2.5-VL ist ein visueller Sprachmodell der Qwen2.5-Serie. Dieses Modell zeichnet sich durch erhebliche Verbesserungen aus: Es verfügt über eine stärkere visuelle Wahrnehmungsfähigkeit, kann übliche Objekte erkennen, Texte, Diagramme und Layouts analysieren; als visueller Agent kann es Schlussfolgerungen ziehen und die dynamische Nutzung von Werkzeugen leiten; es unterstützt das Verstehen von Videos mit einer Länge von über einer Stunde und kann wichtige Ereignisse erfassen; es kann durch die Generierung von Begrenzungsrahmen oder Punkten Objekte in Bildern präzise lokalisieren; es unterstützt die Erstellung strukturierter Ausgaben, insbesondere für gescannte Daten wie Rechnungen und Tabellen."
  },
  "Qwen/Qwen3-14B": {
    "description": "Qwen3 ist ein neues, leistungsstark verbessertes Modell von Tongyi Qianwen, das in den Bereichen Denken, Allgemeinwissen, Agenten und Mehrsprachigkeit in mehreren Kernfähigkeiten branchenführende Standards erreicht und den Wechsel zwischen Denkmodi unterstützt."
  },
  "Qwen/Qwen3-235B-A22B": {
    "description": "Qwen3 ist ein neues, leistungsstark verbessertes Modell von Tongyi Qianwen, das in den Bereichen Denken, Allgemeinwissen, Agenten und Mehrsprachigkeit in mehreren Kernfähigkeiten branchenführende Standards erreicht und den Wechsel zwischen Denkmodi unterstützt."
  },
  "Qwen/Qwen3-235B-A22B-Instruct-2507": {
    "description": "Qwen3-235B-A22B-Instruct-2507 ist ein Flaggschiff-Misch-Experten-(MoE)-Großsprachmodell aus der Qwen3-Serie, entwickelt vom Alibaba Cloud Tongyi Qianwen Team. Es verfügt über 235 Milliarden Gesamtparameter und aktiviert bei jeder Inferenz 22 Milliarden Parameter. Als aktualisierte Version des nicht-denkenden Qwen3-235B-A22B fokussiert es sich auf signifikante Verbesserungen in Instruktionsbefolgung, logischem Denken, Textverständnis, Mathematik, Wissenschaft, Programmierung und Werkzeugnutzung. Zudem wurde die Abdeckung mehrsprachigen Langschwanzwissens erweitert und die Ausrichtung auf Nutzerpräferenzen bei subjektiven und offenen Aufgaben verbessert, um hilfreichere und qualitativ hochwertigere Texte zu generieren."
  },
  "Qwen/Qwen3-235B-A22B-Thinking-2507": {
    "description": "Qwen3-235B-A22B-Thinking-2507 ist ein Mitglied der Qwen3-Serie großer Sprachmodelle von Alibaba Tongyi Qianwen, spezialisiert auf komplexe anspruchsvolle Schlussfolgerungsaufgaben. Das Modell basiert auf der Misch-Experten-(MoE)-Architektur mit 235 Milliarden Gesamtparametern, aktiviert jedoch nur etwa 22 Milliarden Parameter pro Token, was eine hohe Rechenleistung bei Effizienz ermöglicht. Als dediziertes „Denk“-Modell zeigt es herausragende Leistungen in logischem Denken, Mathematik, Wissenschaft, Programmierung und akademischen Benchmarks und erreicht Spitzenwerte unter Open-Source-Denkmodellen. Zusätzlich verbessert es allgemeine Fähigkeiten wie Instruktionsbefolgung, Werkzeugnutzung und Textgenerierung und unterstützt nativ eine Kontextlänge von 256K, ideal für tiefgehende Schlussfolgerungen und lange Dokumente."
  },
  "Qwen/Qwen3-30B-A3B": {
    "description": "Qwen3 ist ein neues, leistungsstark verbessertes Modell von Tongyi Qianwen, das in den Bereichen Denken, Allgemeinwissen, Agenten und Mehrsprachigkeit in mehreren Kernfähigkeiten branchenführende Standards erreicht und den Wechsel zwischen Denkmodi unterstützt."
  },
  "Qwen/Qwen3-30B-A3B-Instruct-2507": {
    "description": "Qwen3-30B-A3B-Instruct-2507 ist eine aktualisierte Version des Qwen3-30B-A3B im Nicht-Denkmodus. Es handelt sich um ein Mixture-of-Experts (MoE)-Modell mit insgesamt 30,5 Milliarden Parametern und 3,3 Milliarden Aktivierungsparametern. Das Modell wurde in mehreren Bereichen entscheidend verbessert, darunter eine signifikante Steigerung der Befolgung von Anweisungen, logisches Denken, Textverständnis, Mathematik, Wissenschaft, Programmierung und Werkzeugnutzung. Gleichzeitig wurden substanzielle Fortschritte bei der Abdeckung von Langschwanzwissen in mehreren Sprachen erzielt, und es kann besser auf die Präferenzen der Nutzer bei subjektiven und offenen Aufgaben abgestimmt werden, um hilfreichere Antworten und qualitativ hochwertigere Texte zu generieren. Darüber hinaus wurde die Fähigkeit zum Verständnis langer Texte auf 256K erweitert. Dieses Modell unterstützt ausschließlich den Nicht-Denkmodus und generiert keine `<think></think>`-Tags in der Ausgabe."
  },
  "Qwen/Qwen3-30B-A3B-Thinking-2507": {
<<<<<<< HEAD
    "description": "Qwen3-30B-A3B-Thinking-2507 ist das neueste Thinking-Modell der Qwen3-Serie, veröffentlicht vom Tongyi Qianwen-Team von Alibaba. Als Mixture-of-Experts-(MoE)-Modell mit insgesamt 30,5 Milliarden Parametern und 3,3 Milliarden Aktivierungsparametern konzentriert es sich auf die Verbesserung der Verarbeitung komplexer Aufgaben. Das Modell zeigt deutliche Leistungssteigerungen bei akademischen Benchmarks für logisches Schließen, Mathematik, Naturwissenschaften, Programmierung und Aufgaben, die menschliches Fachwissen erfordern. Gleichzeitig wurden seine allgemeinen Fähigkeiten in Bezug auf Instruktionsbefolgung, Tool-Nutzung, Textgenerierung und die Anpassung an menschliche Präferenzen deutlich verbessert. Das Modell unterstützt nativ die Verarbeitung von langen Kontexten bis zu 256K und kann auf bis zu 1.000.000 Tokens skaliert werden. Diese Version ist speziell für den “Thinking-Modus” konzipiert und darauf ausgelegt, hochkomplexe Aufgaben durch ausführliche, schrittweise Argumentation zu lösen; auch seine Agent-Fähigkeiten sind hervorragend."
=======
    "description": "Qwen3-30B-A3B-Thinking-2507 ist das neueste Denkmodell der Qwen3‑Serie, veröffentlicht vom Alibaba Tongyi Qianwen‑Team. Als ein Mixture-of-Experts-(MoE)-Modell mit 30,5 Milliarden Gesamtparametern und 3,3 Milliarden aktiven Parametern konzentriert es sich auf die Verbesserung der Bewältigung komplexer Aufgaben. Das Modell zeigt deutliche Leistungssteigerungen in akademischen Benchmarks für logisches Schließen, Mathematik, Naturwissenschaften, Programmierung sowie Aufgaben, die menschliche Fachkenntnisse erfordern. Gleichzeitig wurden seine allgemeinen Fähigkeiten bei der Befolgung von Anweisungen, der Nutzung von Werkzeugen, der Textgenerierung und der Anpassung an menschliche Präferenzen erheblich gestärkt. Das Modell unterstützt nativ ein langes Kontextverständnis von 256K und ist auf bis zu 1 Million Tokens skalierbar. Diese Version ist speziell für den 'Denkmodus' konzipiert und zielt darauf ab, hochkomplexe Aufgaben durch ausführliches, schrittweises Denken zu lösen; auch seine Agent‑Fähigkeiten sind hervorragend."
>>>>>>> 8d479074
  },
  "Qwen/Qwen3-32B": {
    "description": "Qwen3 ist ein neues, leistungsstark verbessertes Modell von Tongyi Qianwen, das in den Bereichen Denken, Allgemeinwissen, Agenten und Mehrsprachigkeit in mehreren Kernfähigkeiten branchenführende Standards erreicht und den Wechsel zwischen Denkmodi unterstützt."
  },
  "Qwen/Qwen3-8B": {
    "description": "Qwen3 ist ein neues, leistungsstark verbessertes Modell von Tongyi Qianwen, das in den Bereichen Denken, Allgemeinwissen, Agenten und Mehrsprachigkeit in mehreren Kernfähigkeiten branchenführende Standards erreicht und den Wechsel zwischen Denkmodi unterstützt."
  },
  "Qwen/Qwen3-Coder-30B-A3B-Instruct": {
<<<<<<< HEAD
    "description": "Qwen3-Coder-30B-A3B-Instruct ist ein Code-Modell aus der Qwen3‑Reihe, entwickelt vom Tongyi Qianwen‑Team von Alibaba. Als schlankes, optimiertes Modell konzentriert es sich darauf, die Fähigkeiten zur Codeverarbeitung zu verbessern, ohne Leistung und Effizienz einzubüßen. Das Modell zeigt gegenüber Open‑Source‑Modellen deutliche Leistungs‑ und Effizienzvorteile bei komplexen Aufgaben wie agentischem Programmieren (Agentic Coding), automatisierter Browsersteuerung und Tool‑Aufrufen. Es unterstützt nativ lange Kontexte von 256K Tokens und lässt sich auf bis zu 1M Tokens erweitern, wodurch es ein besseres Verständnis und eine bessere Verarbeitung auf Code‑Repository‑Ebene ermöglicht. Zudem bietet das Modell starke Agent‑Coding‑Unterstützung für Plattformen wie Qwen Code und CLINE und verfügt über ein speziell entwickeltes Format für Funktionsaufrufe."
  },
  "Qwen/Qwen3-Coder-480B-A35B-Instruct": {
    "description": "Qwen3-Coder-480B-A35B-Instruct wurde von Alibaba veröffentlicht und ist bislang das agentenfähigste Code-Modell. Es handelt sich um ein hybrides Mixture-of-Experts-(MoE)-Modell mit insgesamt 480 Milliarden Parametern und 35 Milliarden Aktivierungsparametern, das einen ausgewogenen Kompromiss zwischen Effizienz und Leistung bietet. Das Modell unterstützt nativ eine Kontextlänge von 256K (ca. 260.000) Token und lässt sich durch Extrapolationsmethoden wie YaRN auf bis zu 1 Million Token erweitern, wodurch es in der Lage ist, große Codebasen und komplexe Programmieraufgaben zu verarbeiten. Qwen3-Coder ist für agentenbasierte Codier-Workflows konzipiert: Es kann nicht nur Code generieren, sondern auch eigenständig mit Entwicklungswerkzeugen und -umgebungen interagieren, um komplexe Programmierprobleme zu lösen. In mehreren Benchmarks zu Codier- und Agentenaufgaben erreicht das Modell unter den Open-Source-Modellen Spitzenwerte und erzielt Leistungswerte, die mit führenden Modellen wie Claude Sonnet 4 vergleichbar sind."
=======
    "description": "Qwen3-Coder-30B-A3B-Instruct ist ein Code-Modell der Qwen3-Serie, das vom Alibaba-Team Tongyi Qianwen entwickelt wurde. Als schlank optimiertes Modell konzentriert es sich darauf, die Code-Verarbeitungsfähigkeiten zu verbessern, während es hohe Leistung und Effizienz beibehält. Das Modell zeigt unter Open-Source-Modellen deutliche Leistungsvorteile bei komplexen Aufgaben wie agentischem Programmieren (Agentic Coding), automatisierten Browseroperationen und Werkzeugaufrufen. Es unterstützt nativ lange Kontexte mit 256K Tokens und lässt sich auf bis zu 1M Tokens erweitern, sodass es Verständnis- und Verarbeitungsaufgaben auf Ebene ganzer Codebasen besser bewältigen kann. Darüber hinaus bietet das Modell starke Agenten-Codierungsunterstützung für Plattformen wie Qwen Code und CLINE und verfügt über ein speziell entwickeltes Format für Funktionsaufrufe."
  },
  "Qwen/Qwen3-Coder-480B-A35B-Instruct": {
    "description": "Qwen3-Coder-480B-A35B-Instruct wurde von Alibaba veröffentlicht und ist bislang das agentischste Code-Modell. Es ist ein Mixture-of-Experts-(MoE)-Modell mit 480 Milliarden Gesamtparametern und 35 Milliarden aktivierten Parametern, das ein ausgewogenes Verhältnis von Effizienz und Leistung bietet. Das Modell unterstützt nativ eine Kontextlänge von 256K (≈260.000) Token und lässt sich mittels Extrapolationsverfahren wie YaRN auf bis zu 1.000.000 Token erweitern, sodass es große Codebasen und komplexe Programmieraufgaben verarbeiten kann. Qwen3-Coder wurde für agentenbasierte Coding-Workflows entwickelt: Es generiert nicht nur Code, sondern kann auch eigenständig mit Entwicklungswerkzeugen und -umgebungen interagieren, um komplexe Programmierprobleme zu lösen. In mehreren Benchmarks zu Coding- und Agentenaufgaben gehört das Modell zu den Spitzenreitern unter Open-Source-Modellen und erreicht eine Leistungsfähigkeit, die mit führenden Modellen wie Claude Sonnet 4 vergleichbar ist."
>>>>>>> 8d479074
  },
  "Qwen2-72B-Instruct": {
    "description": "Qwen2 ist die neueste Reihe des Qwen-Modells, das 128k Kontext unterstützt. Im Vergleich zu den derzeit besten Open-Source-Modellen übertrifft Qwen2-72B in den Bereichen natürliche Sprachverständnis, Wissen, Code, Mathematik und Mehrsprachigkeit deutlich die führenden Modelle."
  },
  "Qwen2-7B-Instruct": {
    "description": "Qwen2 ist die neueste Reihe des Qwen-Modells, das in der Lage ist, die besten Open-Source-Modelle ähnlicher Größe oder sogar größerer Modelle zu übertreffen. Qwen2 7B hat in mehreren Bewertungen signifikante Vorteile erzielt, insbesondere im Bereich Code und Verständnis der chinesischen Sprache."
  },
  "Qwen2-VL-72B": {
    "description": "Qwen2-VL-72B ist ein leistungsstarkes visuelles Sprachmodell, das multimodale Verarbeitung von Bildern und Text unterstützt und in der Lage ist, Bildinhalte präzise zu erkennen und relevante Beschreibungen oder Antworten zu generieren."
  },
  "Qwen2.5-14B-Instruct": {
    "description": "Qwen2.5-14B-Instruct ist ein großes Sprachmodell mit 14 Milliarden Parametern, das hervorragende Leistungen bietet, für chinesische und mehrsprachige Szenarien optimiert ist und Anwendungen wie intelligente Fragen und Antworten sowie Inhaltserstellung unterstützt."
  },
  "Qwen2.5-32B-Instruct": {
    "description": "Qwen2.5-32B-Instruct ist ein großes Sprachmodell mit 32 Milliarden Parametern, das eine ausgewogene Leistung bietet, für chinesische und mehrsprachige Szenarien optimiert ist und Anwendungen wie intelligente Fragen und Antworten sowie Inhaltserstellung unterstützt."
  },
  "Qwen2.5-72B-Instruct": {
    "description": "Qwen2.5-72B-Instruct unterstützt 16k Kontext und generiert lange Texte über 8K. Es unterstützt Funktionsaufrufe und nahtlose Interaktionen mit externen Systemen, was die Flexibilität und Skalierbarkeit erheblich verbessert. Das Wissen des Modells hat deutlich zugenommen, und die Codierungs- und mathematischen Fähigkeiten wurden erheblich verbessert, mit Unterstützung für über 29 Sprachen."
  },
  "Qwen2.5-7B-Instruct": {
    "description": "Qwen2.5-7B-Instruct ist ein großes Sprachmodell mit 7 Milliarden Parametern, das Funktionsaufrufe unterstützt und nahtlos mit externen Systemen interagiert, was die Flexibilität und Skalierbarkeit erheblich erhöht. Es ist für chinesische und mehrsprachige Szenarien optimiert und unterstützt Anwendungen wie intelligente Fragen und Antworten sowie Inhaltserstellung."
  },
  "Qwen2.5-Coder-14B-Instruct": {
    "description": "Qwen2.5-Coder-14B-Instruct ist ein auf großflächigem Pre-Training basierendes Programmiermodell, das über starke Fähigkeiten zur Codeverstehung und -generierung verfügt und effizient verschiedene Programmieraufgaben bearbeiten kann. Es eignet sich besonders gut für intelligente Codeerstellung, automatisierte Skripterstellung und die Beantwortung von Programmierfragen."
  },
  "Qwen2.5-Coder-32B-Instruct": {
    "description": "Qwen2.5-Coder-32B-Instruct ist ein großes Sprachmodell, das speziell für die Codegenerierung, das Verständnis von Code und effiziente Entwicklungsszenarien entwickelt wurde. Es verwendet eine branchenführende Parametergröße von 32B und kann vielfältige Programmieranforderungen erfüllen."
  },
  "Qwen3-235B": {
    "description": "Qwen3-235B-A22B ist ein MoE (Mixture-of-Experts)-Modell, das den „Hybrid-Reasoning-Modus“ einführt und Nutzern nahtloses Umschalten zwischen „Denkmodus“ und „Nicht-Denkmodus“ ermöglicht. Es unterstützt das Verständnis und die Argumentation in 119 Sprachen und Dialekten und verfügt über leistungsstarke Werkzeugaufruffähigkeiten. In umfassenden Benchmark-Tests zu allgemeinen Fähigkeiten, Programmierung und Mathematik, Mehrsprachigkeit, Wissen und Argumentation konkurriert es mit führenden aktuellen Großmodellen auf dem Markt wie DeepSeek R1, OpenAI o1, o3-mini, Grok 3 und Google Gemini 2.5 Pro."
  },
  "Qwen3-32B": {
    "description": "Qwen3-32B ist ein dichtes Modell (Dense Model), das den „Hybrid-Reasoning-Modus“ einführt und Nutzern nahtloses Umschalten zwischen „Denkmodus“ und „Nicht-Denkmodus“ ermöglicht. Aufgrund von Verbesserungen in der Modellarchitektur, einer Erweiterung der Trainingsdaten und effizienteren Trainingsmethoden entspricht die Gesamtleistung der von Qwen2.5-72B."
  },
  "SenseChat": {
    "description": "Basisversion des Modells (V4) mit 4K Kontextlänge, die über starke allgemeine Fähigkeiten verfügt."
  },
  "SenseChat-128K": {
    "description": "Basisversion des Modells (V4) mit 128K Kontextlänge, das in Aufgaben des Verständnisses und der Generierung langer Texte hervorragende Leistungen zeigt."
  },
  "SenseChat-32K": {
    "description": "Basisversion des Modells (V4) mit 32K Kontextlänge, flexibel einsetzbar in verschiedenen Szenarien."
  },
  "SenseChat-5": {
    "description": "Die neueste Modellversion (V5.5) mit 128K Kontextlänge hat signifikante Verbesserungen in den Bereichen mathematische Schlussfolgerungen, englische Konversation, Befolgen von Anweisungen und Verständnis langer Texte, vergleichbar mit GPT-4o."
  },
  "SenseChat-5-1202": {
    "description": "Basierend auf der neuesten Version V5.5 zeigt es im Vergleich zur Vorgängerversion deutliche Verbesserungen in den Bereichen Grundfähigkeiten in Chinesisch und Englisch, Chat, naturwissenschaftliches Wissen, geisteswissenschaftliches Wissen, Schreiben, mathematische Logik und Wortzahlkontrolle."
  },
  "SenseChat-5-Cantonese": {
    "description": "Mit 32K Kontextlänge übertrifft es GPT-4 im Verständnis von Konversationen auf Kantonesisch und kann in mehreren Bereichen wie Wissen, Schlussfolgerungen, Mathematik und Programmierung mit GPT-4 Turbo konkurrieren."
  },
  "SenseChat-5-beta": {
    "description": "Teilweise bessere Leistung als SenseCat-5-1202"
  },
  "SenseChat-Character": {
    "description": "Standardmodell mit 8K Kontextlänge und hoher Reaktionsgeschwindigkeit."
  },
  "SenseChat-Character-Pro": {
    "description": "Premium-Modell mit 32K Kontextlänge, das umfassende Verbesserungen in den Fähigkeiten bietet und sowohl chinesische als auch englische Konversationen unterstützt."
  },
  "SenseChat-Turbo": {
    "description": "Geeignet für schnelle Fragen und Antworten sowie Szenarien zur Feinabstimmung des Modells."
  },
  "SenseChat-Turbo-1202": {
    "description": "Dies ist das neueste leichte Modell, das über 90 % der Fähigkeiten des Vollmodells erreicht und die Kosten für die Inferenz erheblich senkt."
  },
  "SenseChat-Vision": {
    "description": "Das neueste Modell (V5.5) unterstützt die Eingabe mehrerer Bilder und optimiert umfassend die grundlegenden Fähigkeiten des Modells. Es hat signifikante Verbesserungen in der Erkennung von Objektattributen, räumlichen Beziehungen, Aktionsereignissen, Szenenverständnis, Emotionserkennung, logischem Wissen und Textverständnis und -generierung erreicht."
  },
  "SenseNova-V6-5-Pro": {
    "description": "Durch umfassende Aktualisierungen multimodaler, sprachlicher und argumentativer Daten sowie Optimierungen der Trainingsstrategie erzielt das neue Modell erhebliche Verbesserungen bei multimodalem Schließen und generalisierter Befolgung von Anweisungen. Es unterstützt Kontextfenster von bis zu 128k und zeigt herausragende Leistungen bei spezialisierten Aufgaben wie OCR und der Erkennung von Tourismus-IP."
  },
  "SenseNova-V6-5-Turbo": {
    "description": "Durch umfassende Aktualisierungen multimodaler, sprachlicher und argumentativer Daten sowie Optimierungen der Trainingsstrategie erzielt das neue Modell erhebliche Verbesserungen bei multimodalem Schließen und generalisierter Befolgung von Anweisungen. Es unterstützt Kontextfenster von bis zu 128k und zeigt herausragende Leistungen bei spezialisierten Aufgaben wie OCR und der Erkennung von Tourismus-IP."
  },
  "SenseNova-V6-Pro": {
    "description": "Erreicht eine native Einheit von Bild-, Text- und Video-Fähigkeiten, überwindet die traditionellen Grenzen der multimodalen Trennung und hat in den Bewertungen von OpenCompass und SuperCLUE zwei Meistertitel gewonnen."
  },
  "SenseNova-V6-Reasoner": {
    "description": "Vereint visuelle und sprachliche Tiefenlogik, ermöglicht langsames Denken und tiefgreifende Schlussfolgerungen und präsentiert den vollständigen Denkprozess."
  },
  "SenseNova-V6-Turbo": {
    "description": "Erreicht eine native Einheit von Bild-, Text- und Video-Fähigkeiten, überwindet die traditionellen Grenzen der multimodalen Trennung und führt in den Kernbereichen wie multimodalen Grundfähigkeiten und sprachlichen Grundfähigkeiten umfassend. Es kombiniert literarische und wissenschaftliche Bildung und hat in mehreren Bewertungen mehrfach die Spitzenposition im In- und Ausland erreicht."
  },
  "Skylark2-lite-8k": {
    "description": "Das zweite Modell der Skylark-Reihe, das Skylark2-lite-Modell bietet eine hohe Reaktionsgeschwindigkeit und eignet sich für Szenarien mit hohen Echtzeitanforderungen, kostensensitiven Anforderungen und geringeren Genauigkeitsanforderungen, mit einer Kontextfensterlänge von 8k."
  },
  "Skylark2-pro-32k": {
    "description": "Das zweite Modell der Skylark-Reihe, die Skylark2-pro-Version hat eine hohe Modellgenauigkeit und eignet sich für komplexere Textgenerierungsszenarien, wie z. B. professionelle Texterstellung, Romankreation und hochwertige Übersetzungen, mit einer Kontextfensterlänge von 32k."
  },
  "Skylark2-pro-4k": {
    "description": "Das zweite Modell der Skylark-Reihe, die Skylark2-pro-Version hat eine hohe Modellgenauigkeit und eignet sich für komplexere Textgenerierungsszenarien, wie z. B. professionelle Texterstellung, Romankreation und hochwertige Übersetzungen, mit einer Kontextfensterlänge von 4k."
  },
  "Skylark2-pro-character-4k": {
    "description": "Das zweite Modell der Skylark-Reihe, das Skylark2-pro-character-Modell hat hervorragende Fähigkeiten im Rollenspiel und Chat, kann sich entsprechend den Anforderungen des Benutzers verkleiden und bietet natürliche und flüssige Dialoginhalte. Es eignet sich für den Aufbau von Chatbots, virtuellen Assistenten und Online-Kundensupport und bietet eine hohe Reaktionsgeschwindigkeit."
  },
  "Skylark2-pro-turbo-8k": {
    "description": "Das zweite Modell der Skylark-Reihe, das Skylark2-pro-turbo-8k bietet schnellere Schlussfolgerungen und niedrigere Kosten, mit einer Kontextfensterlänge von 8k."
  },
  "THUDM/GLM-4-32B-0414": {
    "description": "GLM-4-32B-0414 ist das neue Open-Source-Modell der GLM-Serie mit 32 Milliarden Parametern. Die Leistung dieses Modells kann mit der GPT-Serie von OpenAI und der V3/R1-Serie von DeepSeek verglichen werden."
  },
  "THUDM/GLM-4-9B-0414": {
    "description": "GLM-4-9B-0414 ist ein kleines Modell der GLM-Serie mit 9 Milliarden Parametern. Dieses Modell übernimmt die technischen Merkmale der GLM-4-32B-Serie, bietet jedoch eine leichtere Bereitstellungsoption. Trotz seiner kleineren Größe zeigt GLM-4-9B-0414 hervorragende Fähigkeiten in Aufgaben wie Codegenerierung, Webdesign, SVG-Grafikgenerierung und suchbasiertem Schreiben."
  },
  "THUDM/GLM-4.1V-9B-Thinking": {
    "description": "GLM-4.1V-9B-Thinking ist ein von Zhipu AI und dem KEG-Labor der Tsinghua-Universität gemeinsam veröffentlichtes Open-Source-Visuell-Sprachmodell (VLM), das speziell für die Bewältigung komplexer multimodaler kognitiver Aufgaben entwickelt wurde. Das Modell basiert auf dem GLM-4-9B-0414-Grundmodell und verbessert durch die Einführung des „Chain-of-Thought“-Schlussmechanismus und den Einsatz von Verstärkungslernstrategien seine multimodale Schlussfolgerungsfähigkeit und Stabilität erheblich."
  },
  "THUDM/GLM-Z1-32B-0414": {
    "description": "GLM-Z1-32B-0414 ist ein Schlussfolgerungsmodell mit tiefen Denkfähigkeiten. Dieses Modell wurde auf der Grundlage von GLM-4-32B-0414 durch Kaltstart und verstärktes Lernen entwickelt und wurde weiter in Mathematik, Programmierung und logischen Aufgaben trainiert. Im Vergleich zum Basismodell hat GLM-Z1-32B-0414 die mathematischen Fähigkeiten und die Fähigkeit zur Lösung komplexer Aufgaben erheblich verbessert."
  },
  "THUDM/GLM-Z1-9B-0414": {
    "description": "GLM-Z1-9B-0414 ist ein kleines Modell der GLM-Serie mit nur 9 Milliarden Parametern, das jedoch erstaunliche Fähigkeiten zeigt, während es die Open-Source-Tradition beibehält. Trotz seiner kleineren Größe zeigt dieses Modell hervorragende Leistungen in mathematischen Schlussfolgerungen und allgemeinen Aufgaben und hat in seiner Größenklasse eine führende Gesamtleistung unter Open-Source-Modellen."
  },
  "THUDM/GLM-Z1-Rumination-32B-0414": {
    "description": "GLM-Z1-Rumination-32B-0414 ist ein tiefes Schlussfolgerungsmodell mit nachdenklichen Fähigkeiten (vergleichbar mit OpenAI's Deep Research). Im Gegensatz zu typischen tiefen Denkmodellen verwendet das nachdenkliche Modell längere Zeiträume des tiefen Denkens, um offenere und komplexere Probleme zu lösen."
  },
  "THUDM/glm-4-9b-chat": {
    "description": "GLM-4 9B ist die Open-Source-Version, die ein optimiertes Dialogerlebnis für Konversationsanwendungen bietet."
  },
  "Tongyi-Zhiwen/QwenLong-L1-32B": {
    "description": "QwenLong-L1-32B ist das erste große Langkontext-Inferenzmodell (LRM), das mit verstärkendem Lernen trainiert wurde und speziell für Langtext-Inferenzaufgaben optimiert ist. Das Modell erreicht durch ein progressives Kontext-Erweiterungs-Framework eine stabile Übertragung von kurzen zu langen Kontexten. In sieben Langkontext-Dokumenten-Q&A-Benchmarks übertrifft QwenLong-L1-32B Flaggschiffmodelle wie OpenAI-o3-mini und Qwen3-235B-A22B und erreicht eine Leistung vergleichbar mit Claude-3.7-Sonnet-Thinking. Es ist besonders stark in komplexen Aufgaben wie mathematischer, logischer und mehrstufiger Inferenz."
  },
  "Yi-34B-Chat": {
    "description": "Yi-1.5-34B hat die hervorragenden allgemeinen Sprachfähigkeiten des ursprünglichen Modells beibehalten und durch inkrementelles Training von 500 Milliarden hochwertigen Tokens die mathematische Logik und Codierungsfähigkeiten erheblich verbessert."
  },
  "abab5.5-chat": {
    "description": "Für produktivitätsorientierte Szenarien konzipiert, unterstützt es die Verarbeitung komplexer Aufgaben und die effiziente Textgenerierung, geeignet für professionelle Anwendungen."
  },
  "abab5.5s-chat": {
    "description": "Speziell für chinesische Charakterdialoge konzipiert, bietet es hochwertige chinesische Dialoggenerierung und ist für verschiedene Anwendungsszenarien geeignet."
  },
  "abab6.5g-chat": {
    "description": "Speziell für mehrsprachige Charakterdialoge konzipiert, unterstützt die hochwertige Dialoggenerierung in Englisch und anderen Sprachen."
  },
  "abab6.5s-chat": {
    "description": "Geeignet für eine Vielzahl von Aufgaben der natürlichen Sprachverarbeitung, einschließlich Textgenerierung und Dialogsystemen."
  },
  "abab6.5t-chat": {
    "description": "Für chinesische Charakterdialoge optimiert, bietet es flüssige und den chinesischen Ausdrucksgewohnheiten entsprechende Dialoggenerierung."
  },
  "accounts/fireworks/models/deepseek-r1": {
    "description": "DeepSeek-R1 ist ein hochmodernes großes Sprachmodell, das durch verstärktes Lernen und Optimierung mit Kaltstartdaten hervorragende Leistungen in Inferenz, Mathematik und Programmierung bietet."
  },
  "accounts/fireworks/models/deepseek-v3": {
    "description": "Ein leistungsstarkes Mixture-of-Experts (MoE) Sprachmodell von Deepseek mit insgesamt 671B Parametern, wobei 37B Parameter pro Token aktiviert werden."
  },
  "accounts/fireworks/models/llama-v3-70b-instruct": {
    "description": "Das Llama 3 70B Instruct-Modell ist speziell für mehrsprachige Dialoge und natürliche Sprachverständnis optimiert und übertrifft die meisten Wettbewerbsmodelle."
  },
  "accounts/fireworks/models/llama-v3-8b-instruct": {
    "description": "Das Llama 3 8B Instruct-Modell ist für Dialoge und mehrsprachige Aufgaben optimiert und bietet hervorragende und effiziente Leistungen."
  },
  "accounts/fireworks/models/llama-v3-8b-instruct-hf": {
    "description": "Das Llama 3 8B Instruct-Modell (HF-Version) stimmt mit den offiziellen Ergebnissen überein und bietet hohe Konsistenz und plattformübergreifende Kompatibilität."
  },
  "accounts/fireworks/models/llama-v3p1-405b-instruct": {
    "description": "Das Llama 3.1 405B Instruct-Modell verfügt über eine extrem große Anzahl von Parametern und eignet sich für komplexe Aufgaben und Anweisungsverfolgung in hochbelasteten Szenarien."
  },
  "accounts/fireworks/models/llama-v3p1-70b-instruct": {
    "description": "Das Llama 3.1 70B Instruct-Modell bietet hervorragende natürliche Sprachverständnis- und Generierungsfähigkeiten und ist die ideale Wahl für Dialog- und Analyseaufgaben."
  },
  "accounts/fireworks/models/llama-v3p1-8b-instruct": {
    "description": "Das Llama 3.1 8B Instruct-Modell ist speziell für mehrsprachige Dialoge optimiert und kann die meisten Open-Source- und Closed-Source-Modelle in gängigen Branchenbenchmarks übertreffen."
  },
  "accounts/fireworks/models/llama-v3p2-11b-vision-instruct": {
    "description": "Meta's 11B Parameter instruct-Modell für Bildverarbeitung. Dieses Modell ist optimiert für visuelle Erkennung, Bildverarbeitung, Bildbeschreibung und die Beantwortung allgemeiner Fragen zu Bildern. Es kann visuelle Daten wie Diagramme und Grafiken verstehen und schließt die Lücke zwischen visuellen und sprachlichen Informationen, indem es textuelle Beschreibungen der Bilddetails generiert."
  },
  "accounts/fireworks/models/llama-v3p2-3b-instruct": {
    "description": "Llama 3.2 3B instruct-Modell ist ein leichtgewichtiges mehrsprachiges Modell, das von Meta veröffentlicht wurde. Dieses Modell zielt darauf ab, die Effizienz zu steigern und bietet im Vergleich zu größeren Modellen signifikante Verbesserungen in Bezug auf Latenz und Kosten. Anwendungsbeispiele für dieses Modell sind Abfragen und Aufforderungsneuschreibungen sowie Schreibassistenz."
  },
  "accounts/fireworks/models/llama-v3p2-90b-vision-instruct": {
    "description": "Meta's 90B Parameter instruct-Modell für Bildverarbeitung. Dieses Modell ist optimiert für visuelle Erkennung, Bildverarbeitung, Bildbeschreibung und die Beantwortung allgemeiner Fragen zu Bildern. Es kann visuelle Daten wie Diagramme und Grafiken verstehen und schließt die Lücke zwischen visuellen und sprachlichen Informationen, indem es textuelle Beschreibungen der Bilddetails generiert."
  },
  "accounts/fireworks/models/llama-v3p3-70b-instruct": {
    "description": "Llama 3.3 70B Instruct ist die aktualisierte Version von Llama 3.1 70B aus dem Dezember. Dieses Modell wurde auf der Grundlage von Llama 3.1 70B (veröffentlicht im Juli 2024) verbessert und bietet erweiterte Funktionen für Toolaufrufe, mehrsprachige Textunterstützung sowie mathematische und Programmierfähigkeiten. Das Modell erreicht branchenführende Leistungen in den Bereichen Inferenz, Mathematik und Befehlsbefolgung und bietet eine ähnliche Leistung wie 3.1 405B, während es gleichzeitig signifikante Vorteile in Bezug auf Geschwindigkeit und Kosten bietet."
  },
  "accounts/fireworks/models/mistral-small-24b-instruct-2501": {
    "description": "Ein 24B-Parameter-Modell mit fortschrittlichen Fähigkeiten, die mit größeren Modellen vergleichbar sind."
  },
  "accounts/fireworks/models/mixtral-8x22b-instruct": {
    "description": "Das Mixtral MoE 8x22B Instruct-Modell unterstützt durch seine große Anzahl an Parametern und Multi-Expert-Architektur die effiziente Verarbeitung komplexer Aufgaben."
  },
  "accounts/fireworks/models/mixtral-8x7b-instruct": {
    "description": "Das Mixtral MoE 8x7B Instruct-Modell bietet durch seine Multi-Expert-Architektur effiziente Anweisungsverfolgung und -ausführung."
  },
  "accounts/fireworks/models/mythomax-l2-13b": {
    "description": "Das MythoMax L2 13B-Modell kombiniert neuartige Kombinations-Technologien und ist besonders gut in Erzählungen und Rollenspielen."
  },
  "accounts/fireworks/models/phi-3-vision-128k-instruct": {
    "description": "Das Phi 3 Vision Instruct-Modell ist ein leichtgewichtiges multimodales Modell, das komplexe visuelle und textuelle Informationen verarbeiten kann und über starke Schlussfolgerungsfähigkeiten verfügt."
  },
  "accounts/fireworks/models/qwen-qwq-32b-preview": {
    "description": "Das QwQ-Modell ist ein experimentelles Forschungsmodell, das vom Qwen-Team entwickelt wurde und sich auf die Verbesserung der KI-Inferenzfähigkeiten konzentriert."
  },
  "accounts/fireworks/models/qwen2-vl-72b-instruct": {
    "description": "Die 72B-Version des Qwen-VL-Modells ist das neueste Ergebnis von Alibabas Iteration und repräsentiert fast ein Jahr an Innovation."
  },
  "accounts/fireworks/models/qwen2p5-72b-instruct": {
    "description": "Qwen2.5 ist eine Reihe von Sprachmodellen mit ausschließlich Decodern, die vom Alibaba Cloud Qwen-Team entwickelt wurde. Diese Modelle sind in verschiedenen Größen erhältlich, darunter 0.5B, 1.5B, 3B, 7B, 14B, 32B und 72B, mit Basis- und instruct-Varianten."
  },
  "accounts/fireworks/models/qwen2p5-coder-32b-instruct": {
    "description": "Qwen2.5 Coder 32B Instruct ist die neueste Version der von Alibaba Cloud veröffentlichten Reihe von code-spezifischen großen Sprachmodellen. Dieses Modell basiert auf Qwen2.5 und wurde mit 55 Billionen Tokens trainiert, um die Fähigkeiten zur Codegenerierung, Inferenz und Fehlerbehebung erheblich zu verbessern. Es verbessert nicht nur die Codierungsfähigkeiten, sondern bewahrt auch die Vorteile in Mathematik und allgemeinen Fähigkeiten. Das Modell bietet eine umfassendere Grundlage für praktische Anwendungen wie Code-Agenten."
  },
  "accounts/yi-01-ai/models/yi-large": {
    "description": "Das Yi-Large-Modell bietet hervorragende mehrsprachige Verarbeitungsfähigkeiten und kann für verschiedene Sprachgenerierungs- und Verständnisaufgaben eingesetzt werden."
  },
  "ai21-jamba-1.5-large": {
    "description": "Ein mehrsprachiges Modell mit 398 Milliarden Parametern (94 Milliarden aktiv), das ein 256K langes Kontextfenster, Funktionsaufrufe, strukturierte Ausgaben und fundierte Generierung bietet."
  },
  "ai21-jamba-1.5-mini": {
    "description": "Ein mehrsprachiges Modell mit 52 Milliarden Parametern (12 Milliarden aktiv), das ein 256K langes Kontextfenster, Funktionsaufrufe, strukturierte Ausgaben und fundierte Generierung bietet."
  },
  "ai21-labs/AI21-Jamba-1.5-Large": {
    "description": "Ein mehrsprachiges Modell mit 398 Milliarden Parametern (davon 94 Milliarden aktiv), das ein 256K langes Kontextfenster, Funktionsaufrufe, strukturierte Ausgaben und faktengestützte Generierung bietet."
  },
  "ai21-labs/AI21-Jamba-1.5-Mini": {
    "description": "Ein mehrsprachiges Modell mit 52 Milliarden Parametern (davon 12 Milliarden aktiv), das ein 256K langes Kontextfenster, Funktionsaufrufe, strukturierte Ausgaben und faktengestützte Generierung bietet."
  },
  "anthropic.claude-3-5-sonnet-20240620-v1:0": {
    "description": "Claude 3.5 Sonnet hebt den Branchenstandard an, übertrifft die Konkurrenzmodelle und Claude 3 Opus und zeigt in umfassenden Bewertungen hervorragende Leistungen, während es die Geschwindigkeit und Kosten unserer mittleren Modelle beibehält."
  },
  "anthropic.claude-3-5-sonnet-20241022-v2:0": {
    "description": "Claude 3.5 Sonnet setzt neue Maßstäbe in der Branche, übertrifft die Modelle der Konkurrenz und Claude 3 Opus, und zeigt in umfassenden Bewertungen hervorragende Leistungen, während es die Geschwindigkeit und Kosten unserer mittelgroßen Modelle beibehält."
  },
  "anthropic.claude-3-haiku-20240307-v1:0": {
    "description": "Claude 3 Haiku ist das schnellste und kompakteste Modell von Anthropic und bietet nahezu sofortige Reaktionsgeschwindigkeiten. Es kann schnell einfache Anfragen und Anforderungen beantworten. Kunden werden in der Lage sein, nahtlose AI-Erlebnisse zu schaffen, die menschliche Interaktionen nachahmen. Claude 3 Haiku kann Bilder verarbeiten und Textausgaben zurückgeben, mit einem Kontextfenster von 200K."
  },
  "anthropic.claude-3-opus-20240229-v1:0": {
    "description": "Claude 3 Opus ist das leistungsstärkste AI-Modell von Anthropic mit fortschrittlicher Leistung bei hochkomplexen Aufgaben. Es kann offene Eingaben und unbekannte Szenarien verarbeiten und zeigt hervorragende Flüssigkeit und menschenähnliches Verständnis. Claude 3 Opus demonstriert die Grenzen der Möglichkeiten generativer AI. Claude 3 Opus kann Bilder verarbeiten und Textausgaben zurückgeben, mit einem Kontextfenster von 200K."
  },
  "anthropic.claude-3-sonnet-20240229-v1:0": {
    "description": "Anthropic's Claude 3 Sonnet erreicht ein ideales Gleichgewicht zwischen Intelligenz und Geschwindigkeit – besonders geeignet für Unternehmensarbeitslasten. Es bietet maximalen Nutzen zu einem Preis, der unter dem der Konkurrenz liegt, und wurde als zuverlässiges, langlebiges Hauptmodell für skalierbare AI-Implementierungen konzipiert. Claude 3 Sonnet kann Bilder verarbeiten und Textausgaben zurückgeben, mit einem Kontextfenster von 200K."
  },
  "anthropic.claude-instant-v1": {
    "description": "Ein schnelles, kostengünstiges und dennoch sehr leistungsfähiges Modell, das eine Reihe von Aufgaben bewältigen kann, darunter alltägliche Gespräche, Textanalysen, Zusammenfassungen und Dokumentenfragen."
  },
  "anthropic.claude-v2": {
    "description": "Anthropic zeigt in einer Vielzahl von Aufgaben, von komplexen Dialogen und kreativer Inhaltserstellung bis hin zu detaillierten Anweisungen, ein hohes Maß an Fähigkeiten."
  },
  "anthropic.claude-v2:1": {
    "description": "Die aktualisierte Version von Claude 2 bietet ein doppelt so großes Kontextfenster sowie Verbesserungen in der Zuverlässigkeit, der Halluzinationsrate und der evidenzbasierten Genauigkeit in langen Dokumenten und RAG-Kontexten."
  },
  "anthropic/claude-3-haiku": {
    "description": "Claude 3 Haiku ist das schnellste und kompakteste Modell von Anthropic, das darauf ausgelegt ist, nahezu sofortige Antworten zu liefern. Es bietet schnelle und präzise zielgerichtete Leistungen."
  },
  "anthropic/claude-3-opus": {
    "description": "Claude 3 Opus ist das leistungsstärkste Modell von Anthropic zur Bearbeitung hochkomplexer Aufgaben. Es zeichnet sich durch hervorragende Leistung, Intelligenz, Flüssigkeit und Verständnis aus."
  },
  "anthropic/claude-3.5-haiku": {
    "description": "Claude 3.5 Haiku ist das schnellste nächste Generation Modell von Anthropic. Im Vergleich zu Claude 3 Haiku hat Claude 3.5 Haiku in allen Fähigkeiten Fortschritte gemacht und übertrifft in vielen intellektuellen Benchmark-Tests das größte Modell der vorherigen Generation, Claude 3 Opus."
  },
  "anthropic/claude-3.5-sonnet": {
    "description": "Claude 3.5 Sonnet bietet Fähigkeiten, die über Opus hinausgehen, und eine schnellere Geschwindigkeit als Sonnet, während es den gleichen Preis wie Sonnet beibehält. Sonnet ist besonders gut in Programmierung, Datenwissenschaft, visueller Verarbeitung und Agentenaufgaben."
  },
  "anthropic/claude-3.7-sonnet": {
    "description": "Claude 3.7 Sonnet ist das intelligenteste Modell von Anthropic bis heute und das erste hybride Inferenzmodell auf dem Markt. Claude 3.7 Sonnet kann nahezu sofortige Antworten oder verlängerte, schrittweise Überlegungen erzeugen, wobei die Benutzer diesen Prozess klar nachvollziehen können. Sonnet ist besonders gut in den Bereichen Programmierung, Datenwissenschaft, visuelle Verarbeitung und Agentenaufgaben."
  },
  "anthropic/claude-opus-4": {
    "description": "Claude Opus 4 ist das leistungsstärkste Modell von Anthropic zur Bewältigung hochkomplexer Aufgaben. Es zeichnet sich durch herausragende Leistung, Intelligenz, Flüssigkeit und Verständnis aus."
  },
  "anthropic/claude-sonnet-4": {
    "description": "Claude Sonnet 4 kann nahezu sofortige Antworten oder verlängerte schrittweise Überlegungen erzeugen, die für den Nutzer klar nachvollziehbar sind. API-Nutzer können zudem die Denkzeit des Modells präzise steuern."
  },
  "ascend-tribe/pangu-pro-moe": {
    "description": "Pangu-Pro-MoE 72B-A16B ist ein spärlich besetztes großes Sprachmodell mit 72 Milliarden Parametern und 16 Milliarden aktivierten Parametern. Es basiert auf der gruppierten Mixture-of-Experts-Architektur (MoGE), bei der Experten in Gruppen eingeteilt werden und Tokens innerhalb jeder Gruppe eine gleiche Anzahl von Experten aktivieren, um eine ausgewogene Expertenauslastung zu gewährleisten. Dies verbessert die Effizienz der Modellausführung auf der Ascend-Plattform erheblich."
  },
  "aya": {
    "description": "Aya 23 ist ein mehrsprachiges Modell von Cohere, das 23 Sprachen unterstützt und die Anwendung in einer Vielzahl von Sprachen erleichtert."
  },
  "aya:35b": {
    "description": "Aya 23 ist ein mehrsprachiges Modell von Cohere, das 23 Sprachen unterstützt und die Anwendung in einer Vielzahl von Sprachen erleichtert."
  },
  "azure-DeepSeek-R1-0528": {
    "description": "Bereitgestellt von Microsoft; Das DeepSeek R1 Modell wurde in einer kleinen Versionsaktualisierung verbessert, die aktuelle Version ist DeepSeek-R1-0528. Im neuesten Update wurde die Rechentiefe und Inferenzfähigkeit von DeepSeek R1 durch Erhöhung der Rechenressourcen und Einführung eines Algorithmus-Optimierungsmechanismus in der Nachtrainingsphase erheblich gesteigert. Dieses Modell zeigt hervorragende Leistungen in mehreren Benchmark-Tests wie Mathematik, Programmierung und allgemeiner Logik und nähert sich in der Gesamtleistung führenden Modellen wie O3 und Gemini 2.5 Pro an."
  },
  "baichuan/baichuan2-13b-chat": {
    "description": "Baichuan-13B ist ein Open-Source-Sprachmodell mit 13 Milliarden Parametern, das von Baichuan Intelligence entwickelt wurde und in autorisierten chinesischen und englischen Benchmarks die besten Ergebnisse in seiner Größenordnung erzielt hat."
  },
  "baidu/ERNIE-4.5-300B-A47B": {
    "description": "ERNIE-4.5-300B-A47B ist ein von Baidu entwickeltes großes Sprachmodell, das auf einer Mixture-of-Experts (MoE)-Architektur basiert. Das Modell verfügt über insgesamt 300 Milliarden Parameter, aktiviert jedoch bei der Inferenz nur 47 Milliarden Parameter pro Token, was eine starke Leistung bei gleichzeitig hoher Rechen-effizienz gewährleistet. Als eines der Kernmodelle der ERNIE 4.5-Serie zeigt es herausragende Fähigkeiten in Textverständnis, -generierung, Schlussfolgerung und Programmierung. Das Modell verwendet eine innovative multimodale heterogene MoE-Vortrainingsmethode, die durch gemeinsames Training von Text- und visuellen Modalitäten die Gesamtleistung verbessert, insbesondere bei der Befolgung von Anweisungen und dem Erinnern von Weltwissen."
  },
  "c4ai-aya-expanse-32b": {
    "description": "Aya Expanse ist ein leistungsstarkes 32B mehrsprachiges Modell, das darauf abzielt, die Leistung von einsprachigen Modellen durch innovative Ansätze wie Anweisungsoptimierung, Datenarbitrage, Präferenztraining und Modellfusion herauszufordern. Es unterstützt 23 Sprachen."
  },
  "c4ai-aya-expanse-8b": {
    "description": "Aya Expanse ist ein leistungsstarkes 8B mehrsprachiges Modell, das darauf abzielt, die Leistung von einsprachigen Modellen durch innovative Ansätze wie Anweisungsoptimierung, Datenarbitrage, Präferenztraining und Modellfusion herauszufordern. Es unterstützt 23 Sprachen."
  },
  "c4ai-aya-vision-32b": {
    "description": "Aya Vision ist ein hochmodernes multimodales Modell, das in mehreren wichtigen Benchmarks für Sprache, Text und Bild hervorragende Leistungen zeigt. Diese 32B-Version konzentriert sich auf die fortschrittlichste mehrsprachige Leistung und unterstützt 23 Sprachen."
  },
  "c4ai-aya-vision-8b": {
    "description": "Aya Vision ist ein hochmodernes multimodales Modell, das in mehreren wichtigen Benchmarks für Sprache, Text und Bild hervorragende Leistungen zeigt. Diese 8B-Version konzentriert sich auf niedrige Latenz und optimale Leistung."
  },
  "charglm-3": {
    "description": "CharGLM-3 ist für Rollenspiele und emotionale Begleitung konzipiert und unterstützt extrem lange Mehrfachgedächtnisse und personalisierte Dialoge, mit breiter Anwendung."
  },
  "charglm-4": {
    "description": "CharGLM-4 wurde speziell für Rollenspiele und emotionale Begleitung entwickelt, unterstützt extrem lange Mehrfachgedächtnisse und personalisierte Dialoge und findet breite Anwendung."
  },
  "chatglm3": {
    "description": "ChatGLM3 ist ein proprietäres Modell, das von der KI-Forschungsgruppe Zhipu AI und dem KEG-Labor der Tsinghua-Universität veröffentlicht wurde. Es wurde durch umfangreiche Vortrainings mit chinesischen und englischen Bezeichnern sowie durch die Anpassung an menschliche Präferenzen entwickelt. Im Vergleich zum ersten Modell erzielte es Verbesserungen von 16 %, 36 % und 280 % in den Benchmarks MMLU, C-Eval und GSM8K und steht an der Spitze der chinesischen Aufgabenliste C-Eval. Es eignet sich für Szenarien, die hohe Anforderungen an das Wissensvolumen, die Inferenzfähigkeit und die Kreativität stellen, wie z. B. die Erstellung von Werbetexten, das Schreiben von Romanen, wissensbasiertes Schreiben und die Generierung von Code."
  },
  "chatglm3-6b-base": {
    "description": "ChatGLM3-6b-base ist das neueste Modell der ChatGLM-Serie mit 6 Milliarden Parametern, entwickelt von Zhipu."
  },
  "chatgpt-4o-latest": {
    "description": "ChatGPT-4o ist ein dynamisches Modell, das in Echtzeit aktualisiert wird, um die neueste Version zu gewährleisten. Es kombiniert starke Sprachverständnis- und Generierungsfähigkeiten und eignet sich für großangelegte Anwendungsszenarien, einschließlich Kundenservice, Bildung und technische Unterstützung."
  },
  "claude-2.0": {
    "description": "Claude 2 bietet Unternehmen Fortschritte in kritischen Fähigkeiten, einschließlich branchenführenden 200K Token Kontext, erheblich reduzierter Häufigkeit von Modellillusionen, Systemaufforderungen und einer neuen Testfunktion: Werkzeugaufrufe."
  },
  "claude-2.1": {
    "description": "Claude 2 bietet Unternehmen Fortschritte in kritischen Fähigkeiten, einschließlich branchenführenden 200K Token Kontext, erheblich reduzierter Häufigkeit von Modellillusionen, Systemaufforderungen und einer neuen Testfunktion: Werkzeugaufrufe."
  },
  "claude-3-5-haiku-20241022": {
    "description": "Claude 3.5 Haiku ist das schnellste nächste Modell von Anthropic. Im Vergleich zu Claude 3 Haiku hat Claude 3.5 Haiku in allen Fähigkeiten Verbesserungen erzielt und übertrifft das vorherige größte Modell, Claude 3 Opus, in vielen intellektuellen Benchmark-Tests."
  },
  "claude-3-5-sonnet-20240620": {
    "description": "Claude 3.5 Sonnet bietet Fähigkeiten, die über Opus hinausgehen, und ist schneller als Sonnet, während es den gleichen Preis wie Sonnet beibehält. Sonnet ist besonders gut in Programmierung, Datenwissenschaft, visueller Verarbeitung und Agenturaufgaben."
  },
  "claude-3-5-sonnet-20241022": {
    "description": "Claude 3.5 Sonnet bietet überlegene Fähigkeiten im Vergleich zu Opus und schnellere Geschwindigkeiten als Sonnet, während es den gleichen Preis wie Sonnet beibehält. Sonnet ist besonders gut in den Bereichen Programmierung, Datenwissenschaft, visuelle Verarbeitung und Aufgabenübertragung."
  },
  "claude-3-7-sonnet-20250219": {
    "description": "Claude 3.7 Sonnet hebt den Branchenstandard an, übertrifft die Modelle der Konkurrenz und Claude 3 Opus, und zeigt in umfassenden Bewertungen hervorragende Leistungen, während es die Geschwindigkeit und Kosten unserer mittelgroßen Modelle beibehält."
  },
  "claude-3-haiku-20240307": {
    "description": "Claude 3 Haiku ist das schnellste und kompakteste Modell von Anthropic, das darauf abzielt, nahezu sofortige Antworten zu liefern. Es bietet schnelle und präzise zielgerichtete Leistungen."
  },
  "claude-3-opus-20240229": {
    "description": "Claude 3 Opus ist das leistungsstärkste Modell von Anthropic für die Verarbeitung hochkomplexer Aufgaben. Es bietet herausragende Leistungen in Bezug auf Leistung, Intelligenz, Flüssigkeit und Verständnis."
  },
  "claude-3-sonnet-20240229": {
    "description": "Claude 3 Sonnet bietet eine ideale Balance zwischen Intelligenz und Geschwindigkeit für Unternehmensarbeitslasten. Es bietet maximalen Nutzen zu einem niedrigeren Preis, ist zuverlässig und für großflächige Bereitstellungen geeignet."
  },
  "claude-opus-4-1-20250805": {
    "description": "Claude Opus 4.1 ist das neueste und leistungsstärkste Modell von Anthropic zur Bewältigung hochkomplexer Aufgaben. Es überzeugt durch herausragende Leistung, Intelligenz, Flüssigkeit und Verständnis."
  },
  "claude-opus-4-20250514": {
    "description": "Claude Opus 4 ist das leistungsstärkste Modell von Anthropic zur Bewältigung hochkomplexer Aufgaben. Es zeichnet sich durch hervorragende Leistung, Intelligenz, Flüssigkeit und Verständnis aus."
  },
  "claude-sonnet-4-20250514": {
    "description": "Claude 4 Sonnet kann nahezu sofortige Antworten oder verlängerte, schrittweise Überlegungen erzeugen, wobei die Benutzer diesen Prozess klar nachvollziehen können. API-Nutzer haben zudem die Möglichkeit, die Denkzeit des Modells detailliert zu steuern."
  },
  "codegeex-4": {
    "description": "CodeGeeX-4 ist ein leistungsstarker AI-Programmierassistent, der intelligente Fragen und Codevervollständigung in verschiedenen Programmiersprachen unterstützt und die Entwicklungseffizienz steigert."
  },
  "codegeex4-all-9b": {
    "description": "CodeGeeX4-ALL-9B ist ein mehrsprachiges Code-Generierungsmodell, das umfassende Funktionen unterstützt, darunter Code-Vervollständigung und -Generierung, Code-Interpreter, Websuche, Funktionsaufrufe und repository-weite Codefragen und -antworten, und deckt verschiedene Szenarien der Softwareentwicklung ab. Es ist das führende Code-Generierungsmodell mit weniger als 10B Parametern."
  },
  "codegemma": {
    "description": "CodeGemma ist ein leichtgewichtiges Sprachmodell, das speziell für verschiedene Programmieraufgaben entwickelt wurde und schnelle Iterationen und Integrationen unterstützt."
  },
  "codegemma:2b": {
    "description": "CodeGemma ist ein leichtgewichtiges Sprachmodell, das speziell für verschiedene Programmieraufgaben entwickelt wurde und schnelle Iterationen und Integrationen unterstützt."
  },
  "codellama": {
    "description": "Code Llama ist ein LLM, das sich auf die Codegenerierung und -diskussion konzentriert und eine breite Unterstützung für Programmiersprachen bietet, die sich für Entwicklerumgebungen eignet."
  },
  "codellama/CodeLlama-34b-Instruct-hf": {
    "description": "Code Llama ist ein LLM, das sich auf die Codegenerierung und -diskussion konzentriert und eine breite Unterstützung für Programmiersprachen bietet, die für Entwicklerumgebungen geeignet ist."
  },
  "codellama:13b": {
    "description": "Code Llama ist ein LLM, das sich auf die Codegenerierung und -diskussion konzentriert und eine breite Unterstützung für Programmiersprachen bietet, die sich für Entwicklerumgebungen eignet."
  },
  "codellama:34b": {
    "description": "Code Llama ist ein LLM, das sich auf die Codegenerierung und -diskussion konzentriert und eine breite Unterstützung für Programmiersprachen bietet, die sich für Entwicklerumgebungen eignet."
  },
  "codellama:70b": {
    "description": "Code Llama ist ein LLM, das sich auf die Codegenerierung und -diskussion konzentriert und eine breite Unterstützung für Programmiersprachen bietet, die sich für Entwicklerumgebungen eignet."
  },
  "codeqwen": {
    "description": "CodeQwen1.5 ist ein großes Sprachmodell, das auf einer umfangreichen Code-Datenbasis trainiert wurde und speziell für die Lösung komplexer Programmieraufgaben entwickelt wurde."
  },
  "codestral": {
    "description": "Codestral ist das erste Code-Modell von Mistral AI und bietet hervorragende Unterstützung für Aufgaben der Codegenerierung."
  },
  "codestral-latest": {
    "description": "Codestral ist ein hochmodernes Generierungsmodell, das sich auf die Codegenerierung konzentriert und für Aufgaben wie das Ausfüllen von Zwischenräumen und die Codevervollständigung optimiert wurde."
  },
  "codex-mini-latest": {
    "description": "codex-mini-latest ist eine feinabgestimmte Version von o4-mini, speziell für Codex CLI entwickelt. Für die direkte Nutzung über die API empfehlen wir den Start mit gpt-4.1."
  },
  "cognitivecomputations/dolphin-mixtral-8x22b": {
    "description": "Dolphin Mixtral 8x22B ist ein Modell, das für die Befolgung von Anweisungen, Dialoge und Programmierung entwickelt wurde."
  },
  "cogview-4": {
    "description": "CogView-4 ist das erste von Zhipu entwickelte Open-Source-Text-zu-Bild-Modell, das die Generierung chinesischer Schriftzeichen unterstützt. Es bietet umfassende Verbesserungen in den Bereichen semantisches Verständnis, Bildgenerierungsqualität und die Fähigkeit, chinesische und englische Schriftzeichen zu erzeugen. Es unterstützt mehrsprachige Eingaben beliebiger Länge in Chinesisch und Englisch und kann Bilder in beliebiger Auflösung innerhalb eines vorgegebenen Bereichs erzeugen."
  },
  "cohere-command-r": {
    "description": "Command R ist ein skalierbares generatives Modell, das auf RAG und Tool-Nutzung abzielt, um KI in Produktionsgröße für Unternehmen zu ermöglichen."
  },
  "cohere-command-r-plus": {
    "description": "Command R+ ist ein hochmodernes, RAG-optimiertes Modell, das für unternehmensgerechte Arbeitslasten konzipiert ist."
  },
  "cohere/Cohere-command-r": {
    "description": "Command R ist ein skalierbares Generierungsmodell, das für RAG und Tool-Nutzung entwickelt wurde, um Unternehmen produktionsreife KI zu ermöglichen."
  },
  "cohere/Cohere-command-r-plus": {
    "description": "Command R+ ist ein hochmodernes, für RAG optimiertes Modell, das für unternehmensweite Arbeitslasten ausgelegt ist."
  },
  "command": {
    "description": "Ein dialogbasiertes Modell, das Anweisungen folgt und in sprachlichen Aufgaben hohe Qualität und Zuverlässigkeit bietet. Im Vergleich zu unserem grundlegenden Generierungsmodell hat es eine längere Kontextlänge."
  },
  "command-a-03-2025": {
    "description": "Command A ist unser bisher leistungsstärkstes Modell, das in der Nutzung von Werkzeugen, Agenten, Retrieval-Enhanced Generation (RAG) und mehrsprachigen Anwendungsszenarien hervorragende Leistungen zeigt. Command A hat eine Kontextlänge von 256K, benötigt nur zwei GPUs zum Betrieb und bietet im Vergleich zu Command R+ 08-2024 eine Steigerung der Durchsatzrate um 150 %."
  },
  "command-light": {
    "description": "Eine kleinere, schnellere Version von Command, die fast ebenso leistungsstark ist, aber schneller arbeitet."
  },
  "command-light-nightly": {
    "description": "Um die Zeitspanne zwischen den Hauptversionsveröffentlichungen zu verkürzen, haben wir eine nächtliche Version des Command Modells eingeführt. Für die command-light-Serie wird diese Version als command-light-nightly bezeichnet. Bitte beachten Sie, dass command-light-nightly die neueste, experimentellste und (möglicherweise) instabilste Version ist. Die nächtlichen Versionen werden regelmäßig aktualisiert, ohne vorherige Ankündigung, daher wird die Verwendung in Produktionsumgebungen nicht empfohlen."
  },
  "command-nightly": {
    "description": "Um die Zeitspanne zwischen den Hauptversionsveröffentlichungen zu verkürzen, haben wir eine nächtliche Version des Command Modells eingeführt. Für die Command-Serie wird diese Version als command-cightly bezeichnet. Bitte beachten Sie, dass command-nightly die neueste, experimentellste und (möglicherweise) instabilste Version ist. Die nächtlichen Versionen werden regelmäßig aktualisiert, ohne vorherige Ankündigung, daher wird die Verwendung in Produktionsumgebungen nicht empfohlen."
  },
  "command-r": {
    "description": "Command R ist ein LLM, das für Dialoge und Aufgaben mit langen Kontexten optimiert ist und sich besonders gut für dynamische Interaktionen und Wissensmanagement eignet."
  },
  "command-r-03-2024": {
    "description": "Command R ist ein dialogbasiertes Modell, das Anweisungen folgt und in sprachlichen Aufgaben eine höhere Qualität und Zuverlässigkeit bietet. Im Vergleich zu früheren Modellen hat es eine längere Kontextlänge. Es kann für komplexe Workflows wie Codegenerierung, Retrieval-Enhanced Generation (RAG), Werkzeugnutzung und Agenten verwendet werden."
  },
  "command-r-08-2024": {
    "description": "command-r-08-2024 ist die aktualisierte Version des Command R Modells, das im August 2024 veröffentlicht wurde."
  },
  "command-r-plus": {
    "description": "Command R+ ist ein leistungsstarkes großes Sprachmodell, das speziell für reale Unternehmensszenarien und komplexe Anwendungen entwickelt wurde."
  },
  "command-r-plus-04-2024": {
    "description": "Command R+ ist ein dialogbasiertes Modell, das Anweisungen folgt und in sprachlichen Aufgaben eine höhere Qualität und Zuverlässigkeit bietet. Im Vergleich zu früheren Modellen hat es eine längere Kontextlänge. Es eignet sich am besten für komplexe RAG-Workflows und mehrstufige Werkzeugnutzung."
  },
  "command-r-plus-08-2024": {
    "description": "Command R+ ist ein dialogbasiertes Modell, das Anweisungen befolgt und in sprachlichen Aufgaben eine höhere Qualität und Zuverlässigkeit bietet, mit einer längeren Kontextlänge im Vergleich zu früheren Modellen. Es eignet sich am besten für komplexe RAG-Workflows und die Nutzung mehrerer Werkzeuge."
  },
  "command-r7b-12-2024": {
    "description": "command-r7b-12-2024 ist eine kompakte und effiziente aktualisierte Version, die im Dezember 2024 veröffentlicht wurde. Es zeigt hervorragende Leistungen in Aufgaben, die komplexes Denken und mehrstufige Verarbeitung erfordern, wie RAG, Werkzeugnutzung und Agenten."
  },
  "compound-beta": {
    "description": "Compound-beta ist ein hybrides KI-System, das von mehreren öffentlich verfügbaren Modellen in GroqCloud unterstützt wird und intelligent und selektiv Werkzeuge zur Beantwortung von Benutzeranfragen einsetzt."
  },
  "compound-beta-mini": {
    "description": "Compound-beta-mini ist ein hybrides KI-System, das von öffentlich verfügbaren Modellen in GroqCloud unterstützt wird und intelligent und selektiv Werkzeuge zur Beantwortung von Benutzeranfragen einsetzt."
  },
  "computer-use-preview": {
    "description": "Das Modell computer-use-preview ist ein speziell für „Computeranwendungstools“ entwickeltes Modell, das darauf trainiert wurde, computerbezogene Aufgaben zu verstehen und auszuführen."
  },
  "dall-e-2": {
    "description": "Zweite Generation des DALL·E-Modells, unterstützt realistischere und genauere Bildgenerierung, mit einer Auflösung, die viermal so hoch ist wie die der ersten Generation."
  },
  "dall-e-3": {
    "description": "Das neueste DALL·E-Modell, veröffentlicht im November 2023. Unterstützt realistischere und genauere Bildgenerierung mit verbesserter Detailgenauigkeit."
  },
  "databricks/dbrx-instruct": {
    "description": "DBRX Instruct bietet zuverlässige Anweisungsverarbeitungsfähigkeiten und unterstützt Anwendungen in verschiedenen Branchen."
  },
  "deepseek-ai/DeepSeek-R1": {
    "description": "DeepSeek-R1 ist ein durch verstärkendes Lernen (RL) gesteuertes Inferenzmodell, das die Probleme der Wiederholbarkeit und Lesbarkeit im Modell löst. Vor dem RL führte DeepSeek-R1 Kaltstartdaten ein, um die Inferenzleistung weiter zu optimieren. Es zeigt in mathematischen, programmierbezogenen und Inferenzaufgaben eine vergleichbare Leistung zu OpenAI-o1 und verbessert durch sorgfältig gestaltete Trainingsmethoden die Gesamteffizienz."
  },
  "deepseek-ai/DeepSeek-R1-0528": {
    "description": "DeepSeek R1 verbessert durch den Einsatz erhöhter Rechenressourcen und die Einführung algorithmischer Optimierungsmechanismen im Nachtraining signifikant die Tiefe seiner Schlussfolgerungs- und Deduktionsfähigkeiten. Das Modell zeigt hervorragende Leistungen in verschiedenen Benchmark-Tests, einschließlich Mathematik, Programmierung und allgemeiner Logik. Die Gesamtleistung nähert sich führenden Modellen wie O3 und Gemini 2.5 Pro an."
  },
  "deepseek-ai/DeepSeek-R1-0528-Qwen3-8B": {
    "description": "DeepSeek-R1-0528-Qwen3-8B ist ein Modell, das durch Destillation der Denkprozesskette vom DeepSeek-R1-0528-Modell auf das Qwen3 8B Base Modell gewonnen wurde. Es erreicht in Open-Source-Modellen den Stand der Technik (SOTA), übertrifft im AIME 2024 Test Qwen3 8B um 10 % und erreicht die Leistungsstufe von Qwen3-235B-thinking. Das Modell zeigt hervorragende Leistungen in Mathematik, Programmierung und allgemeiner Logik in mehreren Benchmarks. Die Architektur entspricht Qwen3-8B, teilt jedoch die Tokenizer-Konfiguration von DeepSeek-R1-0528."
  },
  "deepseek-ai/DeepSeek-R1-Distill-Llama-70B": {
    "description": "Das DeepSeek-R1-Distill-Modell optimiert die Inferenzleistung durch verstärkendes Lernen und Kaltstartdaten. Das Open-Source-Modell setzt neue Maßstäbe für Multitasking."
  },
  "deepseek-ai/DeepSeek-R1-Distill-Qwen-1.5B": {
    "description": "Das DeepSeek-R1-Distill-Modell optimiert die Inferenzleistung durch verstärkendes Lernen und Kaltstartdaten. Das Open-Source-Modell setzt neue Maßstäbe für Multitasking."
  },
  "deepseek-ai/DeepSeek-R1-Distill-Qwen-14B": {
    "description": "Das DeepSeek-R1-Distill-Modell optimiert die Inferenzleistung durch verstärkendes Lernen und Kaltstartdaten. Das Open-Source-Modell setzt neue Maßstäbe für Multitasking."
  },
  "deepseek-ai/DeepSeek-R1-Distill-Qwen-32B": {
    "description": "DeepSeek-R1-Distill-Qwen-32B ist ein Modell, das durch Wissensdestillation aus Qwen2.5-32B gewonnen wurde. Dieses Modell wurde mit 800.000 ausgewählten Beispielen, die von DeepSeek-R1 generiert wurden, feinabgestimmt und zeigt herausragende Leistungen in mehreren Bereichen wie Mathematik, Programmierung und Inferenz. Es hat in mehreren Benchmark-Tests, darunter AIME 2024, MATH-500 und GPQA Diamond, hervorragende Ergebnisse erzielt, wobei es in MATH-500 eine Genauigkeit von 94,3 % erreicht hat und damit starke mathematische Schlussfolgerungsfähigkeiten demonstriert."
  },
  "deepseek-ai/DeepSeek-R1-Distill-Qwen-7B": {
    "description": "DeepSeek-R1-Distill-Qwen-7B ist ein Modell, das durch Wissensdestillation aus Qwen2.5-Math-7B gewonnen wurde. Dieses Modell wurde mit 800.000 ausgewählten Beispielen, die von DeepSeek-R1 generiert wurden, feinabgestimmt und zeigt hervorragende Inferenzfähigkeiten. Es hat in mehreren Benchmark-Tests, darunter eine Genauigkeit von 92,8 % in MATH-500, eine Bestehensquote von 55,5 % in AIME 2024 und eine Bewertung von 1189 in CodeForces, was starke mathematische und Programmierfähigkeiten für ein 7B-Modell demonstriert."
  },
  "deepseek-ai/DeepSeek-V2.5": {
    "description": "DeepSeek V2.5 vereint die hervorragenden Merkmale früherer Versionen und verbessert die allgemeinen und kodierenden Fähigkeiten."
  },
  "deepseek-ai/DeepSeek-V3": {
    "description": "DeepSeek-V3 ist ein hybrides Expertenmodell (MoE) mit 6710 Milliarden Parametern, das eine Multi-Head-Latent-Attention (MLA) und die DeepSeekMoE-Architektur verwendet, kombiniert mit einer Lastenausgleichsstrategie ohne Hilfskosten, um die Inferenz- und Trainingseffizienz zu optimieren. Durch das Pre-Training auf 14,8 Billionen hochwertigen Tokens und anschließendes überwachten Feintuning und verstärkendes Lernen übertrifft DeepSeek-V3 in der Leistung andere Open-Source-Modelle und nähert sich führenden Closed-Source-Modellen."
  },
  "deepseek-ai/deepseek-llm-67b-chat": {
    "description": "DeepSeek 67B ist ein fortschrittliches Modell, das für komplexe Dialoge trainiert wurde."
  },
  "deepseek-ai/deepseek-r1": {
    "description": "Hochmodernes, effizientes LLM, das auf Schlussfolgern, Mathematik und Programmierung spezialisiert ist."
  },
  "deepseek-ai/deepseek-vl2": {
    "description": "DeepSeek-VL2 ist ein hybrides Expertenmodell (MoE) für visuelle Sprache, das auf DeepSeekMoE-27B basiert und eine spärliche Aktivierung der MoE-Architektur verwendet, um außergewöhnliche Leistungen bei der Aktivierung von nur 4,5 Milliarden Parametern zu erzielen. Dieses Modell zeigt hervorragende Leistungen in mehreren Aufgaben, darunter visuelle Fragenbeantwortung, optische Zeichenerkennung, Dokument-/Tabellen-/Diagrammverständnis und visuelle Lokalisierung."
  },
  "deepseek-chat": {
    "description": "Ein neues Open-Source-Modell, das allgemeine und Codefähigkeiten kombiniert. Es bewahrt nicht nur die allgemeinen Dialogfähigkeiten des ursprünglichen Chat-Modells und die leistungsstarken Codeverarbeitungsfähigkeiten des Coder-Modells, sondern stimmt auch besser mit menschlichen Präferenzen überein. Darüber hinaus hat DeepSeek-V2.5 in mehreren Bereichen wie Schreibaufgaben und Befolgung von Anweisungen erhebliche Verbesserungen erzielt."
  },
  "deepseek-coder-33B-instruct": {
    "description": "DeepSeek Coder 33B ist ein Code-Sprachmodell, das auf 20 Billionen Daten trainiert wurde, von denen 87 % Code und 13 % in Chinesisch und Englisch sind. Das Modell führt eine Fenstergröße von 16K und Aufgaben zur Lückenergänzung ein und bietet projektbezogene Code-Vervollständigung und Fragmentfüllfunktionen."
  },
  "deepseek-coder-v2": {
    "description": "DeepSeek Coder V2 ist ein Open-Source-Mischexperten-Code-Modell, das in Codeaufgaben hervorragende Leistungen erbringt und mit GPT4-Turbo vergleichbar ist."
  },
  "deepseek-coder-v2:236b": {
    "description": "DeepSeek Coder V2 ist ein Open-Source-Mischexperten-Code-Modell, das in Codeaufgaben hervorragende Leistungen erbringt und mit GPT4-Turbo vergleichbar ist."
  },
  "deepseek-r1": {
    "description": "DeepSeek-R1 ist ein durch verstärkendes Lernen (RL) gesteuertes Inferenzmodell, das die Probleme der Wiederholbarkeit und Lesbarkeit im Modell löst. Vor dem RL führte DeepSeek-R1 Kaltstartdaten ein, um die Inferenzleistung weiter zu optimieren. Es zeigt in mathematischen, programmierbezogenen und Inferenzaufgaben eine vergleichbare Leistung zu OpenAI-o1 und verbessert durch sorgfältig gestaltete Trainingsmethoden die Gesamteffizienz."
  },
  "deepseek-r1-0528": {
    "description": "Das voll ausgestattete 685B-Modell, veröffentlicht am 28. Mai 2025. DeepSeek-R1 nutzt im Nachtrainingsprozess umfangreiche Verstärkungslernverfahren und verbessert die Modell-Inferenzfähigkeit erheblich, selbst bei minimalen annotierten Daten. Es zeigt hohe Leistung und starke Fähigkeiten in Mathematik, Programmierung und natürlicher Sprachlogik."
  },
  "deepseek-r1-70b-fast-online": {
    "description": "DeepSeek R1 70B Schnellversion, die Echtzeit-Online-Suche unterstützt und eine schnellere Reaktionszeit bei gleichbleibender Modellleistung bietet."
  },
  "deepseek-r1-70b-online": {
    "description": "DeepSeek R1 70B Standardversion, die Echtzeit-Online-Suche unterstützt und sich für Dialoge und Textverarbeitungsaufgaben eignet, die aktuelle Informationen benötigen."
  },
  "deepseek-r1-distill-llama": {
    "description": "deepseek-r1-distill-llama ist ein Modell, das auf der Grundlage von Llama aus DeepSeek-R1 destilliert wurde."
  },
  "deepseek-r1-distill-llama-70b": {
    "description": "DeepSeek R1 – das größere und intelligentere Modell im DeepSeek-Paket – wurde in die Llama 70B-Architektur destilliert. Basierend auf Benchmark-Tests und menschlicher Bewertung ist dieses Modell intelligenter als das ursprüngliche Llama 70B, insbesondere bei Aufgaben, die mathematische und faktische Genauigkeit erfordern."
  },
  "deepseek-r1-distill-llama-8b": {
    "description": "Das DeepSeek-R1-Distill Modell wurde durch Wissensdistillationstechniken entwickelt, indem Proben, die von DeepSeek-R1 generiert wurden, auf Qwen, Llama und andere Open-Source-Modelle feinabgestimmt wurden."
  },
  "deepseek-r1-distill-qianfan-llama-70b": {
    "description": "Erstmals veröffentlicht am 14. Februar 2025, destilliert vom Qianfan-Modellteam auf Basis des Llama3_70B Modells (gebaut mit Meta Llama), wobei auch die Qianfan-Korpora in die Destillationsdaten aufgenommen wurden."
  },
  "deepseek-r1-distill-qianfan-llama-8b": {
    "description": "Erstmals veröffentlicht am 14. Februar 2025, destilliert vom Qianfan-Modellteam auf Basis des Llama3_8B Modells (gebaut mit Meta Llama), wobei auch die Qianfan-Korpora in die Destillationsdaten aufgenommen wurden."
  },
  "deepseek-r1-distill-qwen": {
    "description": "deepseek-r1-distill-qwen ist ein Modell, das auf der Grundlage von Qwen durch Distillierung aus DeepSeek-R1 erstellt wurde."
  },
  "deepseek-r1-distill-qwen-1.5b": {
    "description": "Das DeepSeek-R1-Distill Modell wurde durch Wissensdistillationstechniken entwickelt, indem Proben, die von DeepSeek-R1 generiert wurden, auf Qwen, Llama und andere Open-Source-Modelle feinabgestimmt wurden."
  },
  "deepseek-r1-distill-qwen-14b": {
    "description": "Das DeepSeek-R1-Distill Modell wurde durch Wissensdistillationstechniken entwickelt, indem Proben, die von DeepSeek-R1 generiert wurden, auf Qwen, Llama und andere Open-Source-Modelle feinabgestimmt wurden."
  },
  "deepseek-r1-distill-qwen-32b": {
    "description": "Das DeepSeek-R1-Distill Modell wurde durch Wissensdistillationstechniken entwickelt, indem Proben, die von DeepSeek-R1 generiert wurden, auf Qwen, Llama und andere Open-Source-Modelle feinabgestimmt wurden."
  },
  "deepseek-r1-distill-qwen-7b": {
    "description": "Das DeepSeek-R1-Distill Modell wurde durch Wissensdistillationstechniken entwickelt, indem Proben, die von DeepSeek-R1 generiert wurden, auf Qwen, Llama und andere Open-Source-Modelle feinabgestimmt wurden."
  },
  "deepseek-r1-fast-online": {
    "description": "DeepSeek R1 Vollschnellversion, die Echtzeit-Online-Suche unterstützt und die leistungsstarken Fähigkeiten von 671B Parametern mit einer schnelleren Reaktionszeit kombiniert."
  },
  "deepseek-r1-online": {
    "description": "DeepSeek R1 Vollversion mit 671B Parametern, die Echtzeit-Online-Suche unterstützt und über verbesserte Verständnis- und Generierungsfähigkeiten verfügt."
  },
  "deepseek-reasoner": {
    "description": "Das von DeepSeek entwickelte Inferenzmodell. Bevor das Modell die endgültige Antwort ausgibt, gibt es zunächst eine Denkprozesskette aus, um die Genauigkeit der endgültigen Antwort zu erhöhen."
  },
  "deepseek-v2": {
    "description": "DeepSeek V2 ist ein effizientes Mixture-of-Experts-Sprachmodell, das für wirtschaftliche Verarbeitungsanforderungen geeignet ist."
  },
  "deepseek-v2:236b": {
    "description": "DeepSeek V2 236B ist das Design-Code-Modell von DeepSeek und bietet starke Fähigkeiten zur Codegenerierung."
  },
  "deepseek-v3": {
    "description": "DeepSeek-V3 ist ein MoE-Modell, das von der Hangzhou DeepSeek Artificial Intelligence Technology Research Co., Ltd. entwickelt wurde. Es hat in mehreren Bewertungen herausragende Ergebnisse erzielt und belegt in den gängigen Rankings den ersten Platz unter den Open-Source-Modellen. Im Vergleich zum V2.5-Modell hat sich die Generierungsgeschwindigkeit um das Dreifache erhöht, was den Nutzern ein schnelleres und flüssigeres Nutzungserlebnis bietet."
  },
  "deepseek-v3-0324": {
    "description": "DeepSeek-V3-0324 ist ein MoE-Modell mit 671 Milliarden Parametern, das in den Bereichen Programmierung und technische Fähigkeiten, Kontextverständnis und Verarbeitung langer Texte herausragende Vorteile bietet."
  },
  "deepseek/deepseek-chat-v3-0324": {
    "description": "DeepSeek V3 ist ein Experten-Mischmodell mit 685B Parametern und die neueste Iteration der Flaggschiff-Chatmodellreihe des DeepSeek-Teams.\n\nEs erbt das [DeepSeek V3](/deepseek/deepseek-chat-v3) Modell und zeigt hervorragende Leistungen in verschiedenen Aufgaben."
  },
  "deepseek/deepseek-chat-v3-0324:free": {
    "description": "DeepSeek V3 ist ein Experten-Mischmodell mit 685B Parametern und die neueste Iteration der Flaggschiff-Chatmodellreihe des DeepSeek-Teams.\n\nEs erbt das [DeepSeek V3](/deepseek/deepseek-chat-v3) Modell und zeigt hervorragende Leistungen in verschiedenen Aufgaben."
  },
  "deepseek/deepseek-r1": {
    "description": "DeepSeek-R1 hat die Schlussfolgerungsfähigkeiten des Modells erheblich verbessert, selbst bei nur wenigen gekennzeichneten Daten. Bevor das Modell die endgültige Antwort ausgibt, gibt es zunächst eine Denkprozesskette aus, um die Genauigkeit der endgültigen Antwort zu erhöhen."
  },
  "deepseek/deepseek-r1-0528": {
    "description": "DeepSeek-R1 verbessert die Modellschlussfolgerungsfähigkeit erheblich, selbst bei sehr begrenzten annotierten Daten. Vor der Ausgabe der endgültigen Antwort generiert das Modell eine Denkprozesskette, um die Genauigkeit der Antwort zu erhöhen."
  },
  "deepseek/deepseek-r1-0528:free": {
    "description": "DeepSeek-R1 verbessert die Modellschlussfolgerungsfähigkeit erheblich, selbst bei sehr begrenzten annotierten Daten. Vor der Ausgabe der endgültigen Antwort generiert das Modell eine Denkprozesskette, um die Genauigkeit der Antwort zu erhöhen."
  },
  "deepseek/deepseek-r1-distill-llama-70b": {
    "description": "DeepSeek R1 Distill Llama 70B ist ein großes Sprachmodell, das auf Llama3.3 70B basiert und durch Feinabstimmung mit den Ausgaben von DeepSeek R1 eine wettbewerbsfähige Leistung erreicht, die mit großen, fortschrittlichen Modellen vergleichbar ist."
  },
  "deepseek/deepseek-r1-distill-llama-8b": {
    "description": "DeepSeek R1 Distill Llama 8B ist ein distilliertes großes Sprachmodell, das auf Llama-3.1-8B-Instruct basiert und durch Training mit den Ausgaben von DeepSeek R1 erstellt wurde."
  },
  "deepseek/deepseek-r1-distill-qwen-14b": {
    "description": "DeepSeek R1 Distill Qwen 14B ist ein distilliertes großes Sprachmodell, das auf Qwen 2.5 14B basiert und durch Training mit den Ausgaben von DeepSeek R1 erstellt wurde. Dieses Modell hat in mehreren Benchmark-Tests OpenAI's o1-mini übertroffen und die neuesten technologischen Fortschritte bei dichten Modellen (state-of-the-art) erzielt. Hier sind einige Ergebnisse der Benchmark-Tests:\nAIME 2024 pass@1: 69.7\nMATH-500 pass@1: 93.9\nCodeForces Rating: 1481\nDas Modell zeigt durch Feinabstimmung mit den Ausgaben von DeepSeek R1 eine wettbewerbsfähige Leistung, die mit größeren, fortschrittlichen Modellen vergleichbar ist."
  },
  "deepseek/deepseek-r1-distill-qwen-32b": {
    "description": "DeepSeek R1 Distill Qwen 32B ist ein distilliertes großes Sprachmodell, das auf Qwen 2.5 32B basiert und durch Training mit den Ausgaben von DeepSeek R1 erstellt wurde. Dieses Modell hat in mehreren Benchmark-Tests OpenAI's o1-mini übertroffen und die neuesten technologischen Fortschritte bei dichten Modellen (state-of-the-art) erzielt. Hier sind einige Ergebnisse der Benchmark-Tests:\nAIME 2024 pass@1: 72.6\nMATH-500 pass@1: 94.3\nCodeForces Rating: 1691\nDas Modell zeigt durch Feinabstimmung mit den Ausgaben von DeepSeek R1 eine wettbewerbsfähige Leistung, die mit größeren, fortschrittlichen Modellen vergleichbar ist."
  },
  "deepseek/deepseek-r1/community": {
    "description": "DeepSeek R1 ist das neueste Open-Source-Modell, das vom DeepSeek-Team veröffentlicht wurde und über eine äußerst leistungsstarke Inferenzleistung verfügt, insbesondere in den Bereichen Mathematik, Programmierung und logisches Denken, die mit dem OpenAI o1-Modell vergleichbar ist."
  },
  "deepseek/deepseek-r1:free": {
    "description": "DeepSeek-R1 hat die Schlussfolgerungsfähigkeiten des Modells erheblich verbessert, selbst bei nur wenigen gekennzeichneten Daten. Bevor das Modell die endgültige Antwort ausgibt, gibt es zunächst eine Denkprozesskette aus, um die Genauigkeit der endgültigen Antwort zu erhöhen."
  },
  "deepseek/deepseek-v3": {
    "description": "DeepSeek-V3 hat einen bedeutenden Durchbruch in der Inferenzgeschwindigkeit im Vergleich zu früheren Modellen erzielt. Es belegt den ersten Platz unter den Open-Source-Modellen und kann mit den weltweit fortschrittlichsten proprietären Modellen konkurrieren. DeepSeek-V3 verwendet die Multi-Head-Latent-Attention (MLA) und die DeepSeekMoE-Architektur, die in DeepSeek-V2 umfassend validiert wurden. Darüber hinaus hat DeepSeek-V3 eine unterstützende verlustfreie Strategie für die Lastenverteilung eingeführt und mehrere Zielvorgaben für das Training von Mehrfachvorhersagen festgelegt, um eine stärkere Leistung zu erzielen."
  },
  "deepseek/deepseek-v3/community": {
    "description": "DeepSeek-V3 hat einen bedeutenden Durchbruch in der Inferenzgeschwindigkeit im Vergleich zu früheren Modellen erzielt. Es belegt den ersten Platz unter den Open-Source-Modellen und kann mit den weltweit fortschrittlichsten proprietären Modellen konkurrieren. DeepSeek-V3 verwendet die Multi-Head-Latent-Attention (MLA) und die DeepSeekMoE-Architektur, die in DeepSeek-V2 umfassend validiert wurden. Darüber hinaus hat DeepSeek-V3 eine unterstützende verlustfreie Strategie für die Lastenverteilung eingeführt und mehrere Zielvorgaben für das Training von Mehrfachvorhersagen festgelegt, um eine stärkere Leistung zu erzielen."
  },
  "deepseek_r1": {
    "description": "DeepSeek-R1 ist ein durch verstärktes Lernen (RL) gesteuertes Schlussfolgerungsmodell, das Probleme der Wiederholung und Lesbarkeit im Modell löst. Vor dem RL führte DeepSeek-R1 Kaltstartdaten ein, um die Inferenzleistung weiter zu optimieren. Es zeigt in Mathematik, Programmierung und Schlussfolgerungsaufgaben vergleichbare Leistungen zu OpenAI-o1 und hat durch sorgfältig gestaltete Trainingsmethoden die Gesamtleistung verbessert."
  },
  "deepseek_r1_distill_llama_70b": {
    "description": "DeepSeek-R1-Distill-Llama-70B ist ein Modell, das durch Destillationstraining auf der Basis von Llama-3.3-70B-Instruct entwickelt wurde. Dieses Modell ist Teil der DeepSeek-R1-Serie und zeigt durch die Feinabstimmung mit Beispielen, die von DeepSeek-R1 generiert wurden, hervorragende Leistungen in Mathematik, Programmierung und Schlussfolgerung in mehreren Bereichen."
  },
  "deepseek_r1_distill_qwen_14b": {
    "description": "DeepSeek-R1-Distill-Qwen-14B ist ein Modell, das durch Wissensdistillation auf der Basis von Qwen2.5-14B entwickelt wurde. Dieses Modell wurde mit 800.000 ausgewählten Beispielen, die von DeepSeek-R1 generiert wurden, feinabgestimmt und zeigt hervorragende Schlussfolgerungsfähigkeiten."
  },
  "deepseek_r1_distill_qwen_32b": {
    "description": "DeepSeek-R1-Distill-Qwen-32B ist ein Modell, das durch Wissensdistillation auf der Basis von Qwen2.5-32B entwickelt wurde. Dieses Modell wurde mit 800.000 ausgewählten Beispielen, die von DeepSeek-R1 generiert wurden, feinabgestimmt und zeigt in Mathematik, Programmierung und Schlussfolgerung in mehreren Bereichen herausragende Leistungen."
  },
  "doubao-1.5-lite-32k": {
    "description": "Doubao-1.5-lite ist das neueste leichte Modell der nächsten Generation, das eine extrem schnelle Reaktionszeit bietet und sowohl in der Leistung als auch in der Latenz weltweit erstklassig ist."
  },
  "doubao-1.5-pro-256k": {
    "description": "Doubao-1.5-pro-256k ist die umfassend verbesserte Version von Doubao-1.5-Pro, die die Gesamtleistung um 10 % steigert. Es unterstützt Schlussfolgerungen mit einem Kontextfenster von 256k und eine maximale Ausgabelänge von 12k Tokens. Höhere Leistung, größeres Fenster und ein hervorragendes Preis-Leistungs-Verhältnis machen es für eine breitere Palette von Anwendungsszenarien geeignet."
  },
  "doubao-1.5-pro-32k": {
    "description": "Doubao-1.5-pro ist das neueste Hauptmodell der nächsten Generation, dessen Leistung umfassend verbessert wurde und das in den Bereichen Wissen, Code, Schlussfolgerungen usw. herausragende Leistungen zeigt."
  },
  "doubao-1.5-thinking-pro": {
    "description": "Das Doubao-1.5 Modell für tiefes Denken ist neu und zeichnet sich in Fachbereichen wie Mathematik, Programmierung und wissenschaftlichem Denken sowie in allgemeinen Aufgaben wie kreativem Schreiben aus. Es erreicht oder nähert sich in mehreren renommierten Benchmarks wie AIME 2024, Codeforces und GPQA dem Spitzenlevel der Branche. Es unterstützt ein Kontextfenster von 128k und eine Ausgabe von 16k."
  },
  "doubao-1.5-thinking-pro-m": {
    "description": "Doubao-1.5 ist ein neues tiefgründiges Denkmodell (m-Version mit nativer multimodaler Tiefeninferenzfähigkeit), das in Fachgebieten wie Mathematik, Programmierung, wissenschaftlichem Denken sowie bei allgemeinen Aufgaben wie kreativem Schreiben herausragende Leistungen zeigt. Erreicht oder nähert sich in renommierten Benchmarks wie AIME 2024, Codeforces und GPQA der Spitzenklasse der Branche. Unterstützt ein Kontextfenster von 128k und eine Ausgabe von 16k."
  },
  "doubao-1.5-thinking-vision-pro": {
    "description": "Neues visuelles Tiefendenkmodell mit stärkerer allgemeiner multimodaler Verständnis- und Inferenzfähigkeit, das in 37 von 59 öffentlichen Benchmark-Tests SOTA-Leistungen erzielt."
  },
  "doubao-1.5-ui-tars": {
    "description": "Doubao-1.5-UI-TARS ist ein nativer Agentenmodell für grafische Benutzeroberflächen (GUI). Es interagiert nahtlos mit GUIs durch menschenähnliche Fähigkeiten wie Wahrnehmung, Inferenz und Handlung."
  },
  "doubao-1.5-vision-lite": {
    "description": "Doubao-1.5-vision-lite ist ein neu verbessertes multimodales großes Modell, das beliebige Auflösungen und extreme Seitenverhältnisse bei der Bilderkennung unterstützt und die Fähigkeiten in visueller Schlussfolgerung, Dokumentenerkennung, Detailverständnis und Befolgung von Anweisungen verbessert. Es unterstützt ein Kontextfenster von 128k und eine maximale Ausgabelänge von 16k Tokens."
  },
  "doubao-1.5-vision-pro": {
    "description": "Doubao-1.5-vision-pro ist ein neu aufgerüstetes multimodales Großmodell, das Bilderkennung in beliebiger Auflösung und extremen Seitenverhältnissen unterstützt und die Fähigkeiten in visueller Inferenz, Dokumentenerkennung, Detailverständnis und Befolgung von Anweisungen verbessert."
  },
  "doubao-1.5-vision-pro-32k": {
    "description": "Doubao-1.5-vision-pro ist ein neu aufgerüstetes multimodales Großmodell, das Bilderkennung in beliebiger Auflösung und extremen Seitenverhältnissen unterstützt und die Fähigkeiten in visueller Inferenz, Dokumentenerkennung, Detailverständnis und Befolgung von Anweisungen verbessert."
  },
  "doubao-lite-128k": {
    "description": "Bietet extrem schnelle Reaktionszeiten und ein hervorragendes Preis-Leistungs-Verhältnis, um Kunden in verschiedenen Szenarien flexiblere Optionen zu bieten. Unterstützt Inferenz und Feintuning mit einem Kontextfenster von 128k."
  },
  "doubao-lite-32k": {
    "description": "Bietet extrem schnelle Reaktionszeiten und ein hervorragendes Preis-Leistungs-Verhältnis, um Kunden in verschiedenen Szenarien flexiblere Optionen zu bieten. Unterstützt Inferenz und Feintuning mit einem Kontextfenster von 32k."
  },
  "doubao-lite-4k": {
    "description": "Bietet extrem schnelle Reaktionszeiten und ein hervorragendes Preis-Leistungs-Verhältnis, um Kunden in verschiedenen Szenarien flexiblere Optionen zu bieten. Unterstützt Inferenz und Feintuning mit einem Kontextfenster von 4k."
  },
  "doubao-pro-256k": {
    "description": "Das leistungsstärkste Hauptmodell, geeignet für komplexe Aufgaben. Es erzielt hervorragende Ergebnisse in Szenarien wie Referenzfragen, Zusammenfassungen, kreatives Schreiben, Textklassifikation und Rollenspielen. Unterstützt Inferenz und Feintuning mit einem Kontextfenster von 256k."
  },
  "doubao-pro-32k": {
    "description": "Das leistungsstärkste Hauptmodell, geeignet für komplexe Aufgaben. Es erzielt hervorragende Ergebnisse in Szenarien wie Referenzfragen, Zusammenfassungen, kreatives Schreiben, Textklassifikation und Rollenspielen. Unterstützt Inferenz und Feintuning mit einem Kontextfenster von 32k."
  },
  "doubao-seed-1.6": {
    "description": "Doubao-Seed-1.6 ist ein neues multimodales Modell für tiefgehendes Denken, das drei Denkmodi unterstützt: auto, thinking und non-thinking. Im non-thinking-Modus ist die Modellleistung im Vergleich zu Doubao-1.5-pro/250115 deutlich verbessert. Unterstützt ein Kontextfenster von 256k und eine maximale Ausgabelänge von 16k Tokens."
  },
  "doubao-seed-1.6-flash": {
    "description": "Doubao-Seed-1.6-flash ist ein multimodales Modell für tiefgehendes Denken mit extrem schneller Inferenzgeschwindigkeit, TPOT benötigt nur 10 ms; unterstützt sowohl Text- als auch visuelles Verständnis, die Textverständnisfähigkeit übertrifft die vorherige Lite-Generation, das visuelle Verständnis ist vergleichbar mit den Pro-Modellen der Konkurrenz. Unterstützt ein Kontextfenster von 256k und eine maximale Ausgabelänge von 16k Tokens."
  },
  "doubao-seed-1.6-thinking": {
    "description": "Das Doubao-Seed-1.6-thinking Modell verfügt über stark verbesserte Denkfähigkeiten. Im Vergleich zu Doubao-1.5-thinking-pro wurden die Grundfähigkeiten in Coding, Mathematik und logischem Denken weiter verbessert und unterstützt visuelles Verständnis. Unterstützt ein Kontextfenster von 256k und eine maximale Ausgabelänge von 16k Tokens."
  },
  "doubao-seedream-3-0-t2i-250415": {
    "description": "Das Doubao-Bildgenerierungsmodell wurde vom ByteDance Seed Team entwickelt und unterstützt sowohl Text- als auch Bildeingaben, um eine hochgradig kontrollierbare und qualitativ hochwertige Bildgenerierung zu bieten. Es erzeugt Bilder basierend auf Text-Prompts."
  },
  "doubao-vision-lite-32k": {
    "description": "Das Doubao-vision-Modell ist ein multimodales Großmodell von Doubao mit starker Bildverständnis- und Inferenzfähigkeit sowie präziser Befehlsinterpretation. Es zeigt starke Leistung bei der Extraktion von Bild- und Textinformationen sowie bei bildbasierten Inferenzaufgaben und eignet sich für komplexere und umfassendere visuelle Frage-Antwort-Aufgaben."
  },
  "doubao-vision-pro-32k": {
    "description": "Das Doubao-vision-Modell ist ein multimodales Großmodell von Doubao mit starker Bildverständnis- und Inferenzfähigkeit sowie präziser Befehlsinterpretation. Es zeigt starke Leistung bei der Extraktion von Bild- und Textinformationen sowie bei bildbasierten Inferenzaufgaben und eignet sich für komplexere und umfassendere visuelle Frage-Antwort-Aufgaben."
  },
  "emohaa": {
    "description": "Emohaa ist ein psychologisches Modell mit professionellen Beratungsfähigkeiten, das den Nutzern hilft, emotionale Probleme zu verstehen."
  },
  "ernie-3.5-128k": {
    "description": "Das von Baidu entwickelte Flaggschiff-Modell für große Sprachmodelle deckt eine riesige Menge an chinesischen und englischen Korpora ab und bietet starke allgemeine Fähigkeiten, die die meisten Anforderungen an Dialogfragen, kreative Generierung und Plugin-Anwendungen erfüllen; es unterstützt die automatische Anbindung an das Baidu-Suchplugin, um die Aktualität der Antwortinformationen zu gewährleisten."
  },
  "ernie-3.5-8k": {
    "description": "Das von Baidu entwickelte Flaggschiff-Modell für große Sprachmodelle deckt eine riesige Menge an chinesischen und englischen Korpora ab und bietet starke allgemeine Fähigkeiten, die die meisten Anforderungen an Dialogfragen, kreative Generierung und Plugin-Anwendungen erfüllen; es unterstützt die automatische Anbindung an das Baidu-Suchplugin, um die Aktualität der Antwortinformationen zu gewährleisten."
  },
  "ernie-3.5-8k-preview": {
    "description": "Das von Baidu entwickelte Flaggschiff-Modell für große Sprachmodelle deckt eine riesige Menge an chinesischen und englischen Korpora ab und bietet starke allgemeine Fähigkeiten, die die meisten Anforderungen an Dialogfragen, kreative Generierung und Plugin-Anwendungen erfüllen; es unterstützt die automatische Anbindung an das Baidu-Suchplugin, um die Aktualität der Antwortinformationen zu gewährleisten."
  },
  "ernie-4.0-8k-latest": {
    "description": "Das von Baidu entwickelte Flaggschiff-Modell für große Sprachmodelle hat im Vergleich zu ERNIE 3.5 eine umfassende Verbesserung der Modellfähigkeiten erreicht und ist weit verbreitet in komplexen Aufgabenbereichen anwendbar; es unterstützt die automatische Anbindung an das Baidu-Suchplugin, um die Aktualität der Antwortinformationen zu gewährleisten."
  },
  "ernie-4.0-8k-preview": {
    "description": "Das von Baidu entwickelte Flaggschiff-Modell für große Sprachmodelle hat im Vergleich zu ERNIE 3.5 eine umfassende Verbesserung der Modellfähigkeiten erreicht und ist weit verbreitet in komplexen Aufgabenbereichen anwendbar; es unterstützt die automatische Anbindung an das Baidu-Suchplugin, um die Aktualität der Antwortinformationen zu gewährleisten."
  },
  "ernie-4.0-turbo-128k": {
    "description": "Das von Baidu entwickelte Flaggschiff-Modell für große Sprachmodelle zeigt hervorragende Gesamtergebnisse und ist weit verbreitet in komplexen Aufgabenbereichen anwendbar; es unterstützt die automatische Anbindung an das Baidu-Suchplugin, um die Aktualität der Antwortinformationen zu gewährleisten. Im Vergleich zu ERNIE 4.0 bietet es eine bessere Leistung."
  },
  "ernie-4.0-turbo-8k-latest": {
    "description": "Das von Baidu entwickelte Flaggschiff-Modell für große Sprachmodelle zeigt hervorragende Gesamtergebnisse und ist weit verbreitet in komplexen Aufgabenbereichen anwendbar; es unterstützt die automatische Anbindung an das Baidu-Suchplugin, um die Aktualität der Antwortinformationen zu gewährleisten. Im Vergleich zu ERNIE 4.0 bietet es eine bessere Leistung."
  },
  "ernie-4.0-turbo-8k-preview": {
    "description": "Das von Baidu entwickelte Flaggschiff-Modell für große Sprachmodelle zeigt hervorragende Gesamtergebnisse und ist weit verbreitet in komplexen Aufgabenbereichen anwendbar; es unterstützt die automatische Anbindung an das Baidu-Suchplugin, um die Aktualität der Antwortinformationen zu gewährleisten. Im Vergleich zu ERNIE 4.0 bietet es eine bessere Leistung."
  },
  "ernie-4.5-8k-preview": {
    "description": "Das ERNIE 4.5 Modell ist ein neu entwickeltes, natives multimodales Basis-Modell von Baidu, das durch die gemeinsame Modellierung mehrerer Modalitäten eine synergistische Optimierung erreicht und über hervorragende multimodale Verständnisfähigkeiten verfügt; es bietet verbesserte Sprachfähigkeiten, umfassende Verbesserungen in Verständnis, Generierung, Logik und Gedächtnis, sowie signifikante Verbesserungen in der Vermeidung von Halluzinationen, logischen Schlussfolgerungen und Programmierfähigkeiten."
  },
  "ernie-4.5-turbo-128k": {
    "description": "Wenxin 4.5 Turbo hat deutliche Verbesserungen in den Bereichen Halluzinationen reduzieren, logisches Denken und Programmierfähigkeiten. Im Vergleich zu Wenxin 4.5 ist es schneller und kostengünstiger. Die Modellfähigkeiten wurden umfassend verbessert, um besser mit mehrstufigen, langen historischen Dialogen und der Beantwortung von Fragen zu langen Dokumenten umzugehen."
  },
  "ernie-4.5-turbo-32k": {
    "description": "Wenxin 4.5 Turbo hat deutliche Verbesserungen in den Bereichen Halluzinationen reduzieren, logisches Denken und Programmierfähigkeiten. Im Vergleich zu Wenxin 4.5 ist es schneller und kostengünstiger. Die Fähigkeiten in der Textkreation und Wissensfragen haben sich erheblich verbessert. Die Ausgabelänge und die Verzögerung bei vollständigen Sätzen sind im Vergleich zu ERNIE 4.5 gestiegen."
  },
  "ernie-4.5-turbo-vl-32k": {
    "description": "Die neueste Version des Wenxin Yi Yan Modells hat signifikante Verbesserungen in den Bereichen Bildverständnis, Kreation, Übersetzung und Programmierung. Es unterstützt erstmals eine Kontextlänge von 32K, und die Verzögerung beim ersten Token wurde erheblich reduziert."
  },
  "ernie-char-8k": {
    "description": "Das von Baidu entwickelte große Sprachmodell für vertikale Szenarien eignet sich für Anwendungen wie NPCs in Spielen, Kundenservice-Dialoge und Rollenspiele, mit einem klareren und konsistenteren Charakterstil, einer stärkeren Befolgung von Anweisungen und besserer Inferenzleistung."
  },
  "ernie-char-fiction-8k": {
    "description": "Das von Baidu entwickelte große Sprachmodell für vertikale Szenarien eignet sich für Anwendungen wie NPCs in Spielen, Kundenservice-Dialoge und Rollenspiele, mit einem klareren und konsistenteren Charakterstil, einer stärkeren Befolgung von Anweisungen und besserer Inferenzleistung."
  },
  "ernie-irag-edit": {
    "description": "Das von Baidu entwickelte ERNIE iRAG Edit Bildbearbeitungsmodell unterstützt Operationen wie Löschen (erase), Neumalen (repaint) und Variationserzeugung (variation) basierend auf Bildern."
  },
  "ernie-lite-8k": {
    "description": "ERNIE Lite ist ein leichtgewichtiges großes Sprachmodell, das von Baidu entwickelt wurde und sowohl hervorragende Modellleistung als auch Inferenzleistung bietet, geeignet für die Verwendung mit AI-Beschleunigungskarten mit geringer Rechenleistung."
  },
  "ernie-lite-pro-128k": {
    "description": "Das von Baidu entwickelte leichtgewichtige große Sprachmodell bietet sowohl hervorragende Modellleistung als auch Inferenzleistung, die besser ist als die von ERNIE Lite, und ist geeignet für die Verwendung mit AI-Beschleunigungskarten mit geringer Rechenleistung."
  },
  "ernie-novel-8k": {
    "description": "Das von Baidu entwickelte allgemeine große Sprachmodell hat deutliche Vorteile in der Fähigkeit zur Fortsetzung von Romanen und kann auch in Szenarien wie Kurzdramen und Filmen eingesetzt werden."
  },
  "ernie-speed-128k": {
    "description": "Das neueste hochleistungsfähige große Sprachmodell von Baidu, das 2024 veröffentlicht wurde, bietet hervorragende allgemeine Fähigkeiten und eignet sich gut als Basismodell für Feinabstimmungen, um spezifische Szenarien besser zu bewältigen, während es auch hervorragende Inferenzleistungen bietet."
  },
  "ernie-speed-pro-128k": {
    "description": "Das neueste hochleistungsfähige große Sprachmodell von Baidu, das 2024 veröffentlicht wurde, bietet hervorragende allgemeine Fähigkeiten und ist besser als ERNIE Speed, geeignet als Basismodell für Feinabstimmungen, um spezifische Szenarien besser zu bewältigen, während es auch hervorragende Inferenzleistungen bietet."
  },
  "ernie-tiny-8k": {
    "description": "ERNIE Tiny ist ein hochleistungsfähiges großes Sprachmodell, dessen Bereitstellungs- und Feinabstimmungskosten die niedrigsten unter den Wenshin-Modellen sind."
  },
  "ernie-x1-32k": {
    "description": "Verfügt über stärkere Fähigkeiten in Verständnis, Planung, Reflexion und Evolution. Als umfassenderes tiefes Denkmodell kombiniert Wenxin X1 Genauigkeit, Kreativität und Ausdruckskraft und zeigt herausragende Leistungen in den Bereichen chinesische Wissensfragen, literarische Kreation, Textverfassung, alltägliche Gespräche, logisches Denken, komplexe Berechnungen und Werkzeugnutzung."
  },
  "ernie-x1-32k-preview": {
    "description": "Das große Modell ERNIE X1 verfügt über verbesserte Fähigkeiten in Verständnis, Planung, Reflexion und Evolution. Als umfassenderes tiefes Denkmodell kombiniert ERNIE X1 Genauigkeit, Kreativität und Ausdruckskraft und zeigt herausragende Leistungen in den Bereichen chinesische Wissensabfragen, literarisches Schaffen, Textverfassung, alltägliche Gespräche, logisches Denken, komplexe Berechnungen und Werkzeugnutzung."
  },
  "ernie-x1-turbo-32k": {
    "description": "Im Vergleich zu ERNIE-X1-32K bietet dieses Modell bessere Leistung und Effizienz."
  },
  "flux-1-schnell": {
    "description": "Ein von Black Forest Labs entwickeltes Text-zu-Bild-Modell mit 12 Milliarden Parametern, das latente adversariale Diffusionsdestillation verwendet und in 1 bis 4 Schritten hochwertige Bilder erzeugen kann. Die Leistung ist vergleichbar mit proprietären Alternativen und wird unter der Apache-2.0-Lizenz für private, wissenschaftliche und kommerzielle Nutzung veröffentlicht."
  },
  "flux-dev": {
    "description": "FLUX.1 [dev] ist ein Open-Source-Gewichtungs- und Feinschlichtungsmodell für nicht-kommerzielle Anwendungen. Es bietet eine Bildqualität und Instruktionsbefolgung ähnlich der professionellen FLUX-Version, jedoch mit höherer Effizienz. Im Vergleich zu Standardmodellen gleicher Größe ist es ressourcenschonender."
  },
  "flux-kontext-max": {
<<<<<<< HEAD
    "description": "Die fortschrittlichste kontextbezogene Bildgenerierung und -bearbeitung – kombiniert Text und Bilder für präzise, kohärente Ergebnisse."
  },
  "flux-kontext-pro": {
    "description": "Modernste kontextbezogene Bildgenerierung und -bearbeitung — kombiniert Text und Bilder, um präzise und kohärente Ergebnisse zu erzielen."
=======
    "description": "Modernste kontextbezogene Bildgenerierung und -bearbeitung – verbindet Text und Bilder, um präzise, kohärente Ergebnisse zu erzielen."
  },
  "flux-kontext-pro": {
    "description": "Modernste kontextbezogene Bildgenerierung und -bearbeitung – verbindet Text und Bild zu präzisen, kohärenten Ergebnissen."
>>>>>>> 8d479074
  },
  "flux-kontext/dev": {
    "description": "FLUX.1 Modell, spezialisiert auf Bildbearbeitungsaufgaben, unterstützt Text- und Bildeingaben."
  },
  "flux-merged": {
    "description": "Das FLUX.1-merged Modell kombiniert die tiefgehenden Eigenschaften, die in der Entwicklungsphase von „DEV“ erforscht wurden, mit der hohen Ausführungsgeschwindigkeit von „Schnell“. Dadurch werden sowohl die Leistungsgrenzen des Modells erweitert als auch dessen Anwendungsbereich vergrößert."
  },
  "flux-pro": {
<<<<<<< HEAD
    "description": "Führendes kommerzielles KI-Bildgenerierungsmodell — mit unvergleichlicher Bildqualität und vielseitigen Ausgabeoptionen."
  },
  "flux-pro-1.1": {
    "description": "Verbessertes professionelles KI-Modell zur Bildgenerierung — bietet herausragende Bildqualität und eine präzise Umsetzung von Prompt-Anweisungen."
  },
  "flux-pro-1.1-ultra": {
    "description": "Ultra-hochauflösende KI-Bilderzeugung - unterstützt 4-Megapixel-Ausgabe, erstellt innerhalb von 10 Sekunden hochauflösende Bilder."
=======
    "description": "Premium-kommerzielles KI-Bildgenerierungsmodell — unvergleichliche Bildqualität und vielfältige Ausgabemöglichkeiten."
  },
  "flux-pro-1.1": {
    "description": "Verbessertes professionelles KI-Modell zur Bildgenerierung — bietet herausragende Bildqualität und eine präzise Umsetzung von Eingabeaufforderungen."
  },
  "flux-pro-1.1-ultra": {
    "description": "Ultrahochauflösende KI-Bildgenerierung — unterstützt Ausgaben mit 4 Megapixeln und erstellt hochauflösende Bilder innerhalb von 10 Sekunden."
>>>>>>> 8d479074
  },
  "flux-pro/kontext": {
    "description": "FLUX.1 Kontext [pro] kann Text und Referenzbilder als Eingabe verarbeiten und ermöglicht nahtlose zielgerichtete lokale Bearbeitungen sowie komplexe umfassende Szenenveränderungen."
  },
  "flux-schnell": {
    "description": "FLUX.1 [schnell] ist das derzeit fortschrittlichste Open-Source-Modell mit wenigen Schritten, das nicht nur Konkurrenten übertrifft, sondern auch leistungsstärkere nicht-feinabgestimmte Modelle wie Midjourney v6.0 und DALL·E 3 (HD) übertrifft. Das Modell wurde speziell feinabgestimmt, um die gesamte Vielfalt der Vortrainingsausgaben zu bewahren. Im Vergleich zu den aktuell besten Modellen auf dem Markt bietet FLUX.1 [schnell] erhebliche Verbesserungen in visueller Qualität, Instruktionsbefolgung, Größen- und Proportionsänderungen, Schriftartenverarbeitung und Ausgabediversität, was den Nutzern eine reichhaltigere und vielfältigere kreative Bildgenerierung ermöglicht."
  },
  "flux.1-schnell": {
    "description": "Ein Rectified Flow Transformer mit 12 Milliarden Parametern, der Bilder basierend auf Textbeschreibungen generieren kann."
  },
  "flux/krea": {
    "description": "Flux Krea [dev] ist ein bildgenerierendes Modell mit ästhetischer Präferenz, das darauf abzielt, realistischere und natürlichere Bilder zu erzeugen."
  },
  "flux/schnell": {
    "description": "FLUX.1 [schnell] ist ein bildgenerierendes Modell mit 12 Milliarden Parametern, das sich auf die schnelle Erstellung hochwertiger Bilder konzentriert."
  },
  "gemini-1.0-pro-001": {
    "description": "Gemini 1.0 Pro 001 (Tuning) bietet stabile und anpassbare Leistung und ist die ideale Wahl für Lösungen komplexer Aufgaben."
  },
  "gemini-1.0-pro-002": {
    "description": "Gemini 1.0 Pro 002 (Tuning) bietet hervorragende multimodale Unterstützung und konzentriert sich auf die effektive Lösung komplexer Aufgaben."
  },
  "gemini-1.0-pro-latest": {
    "description": "Gemini 1.0 Pro ist Googles leistungsstarkes KI-Modell, das für die Skalierung einer Vielzahl von Aufgaben konzipiert ist."
  },
  "gemini-1.5-flash-001": {
    "description": "Gemini 1.5 Flash 001 ist ein effizientes multimodales Modell, das eine breite Anwendbarkeit unterstützt."
  },
  "gemini-1.5-flash-002": {
    "description": "Gemini 1.5 Flash 002 ist ein effizientes multimodales Modell, das eine breite Palette von Anwendungen unterstützt."
  },
  "gemini-1.5-flash-8b": {
    "description": "Gemini 1.5 Flash 8B ist ein leistungsstarkes multimodales Modell, das eine breite Palette von Anwendungen unterstützt."
  },
  "gemini-1.5-flash-8b-exp-0924": {
    "description": "Gemini 1.5 Flash 8B 0924 ist das neueste experimentelle Modell, das in Text- und multimodalen Anwendungsfällen erhebliche Leistungsverbesserungen aufweist."
  },
  "gemini-1.5-flash-8b-latest": {
    "description": "Gemini 1.5 Flash 8B ist ein effizientes multimodales Modell, das eine breite Palette von Anwendungen unterstützt."
  },
  "gemini-1.5-flash-exp-0827": {
    "description": "Gemini 1.5 Flash 0827 bietet optimierte multimodale Verarbeitungskapazitäten, die für verschiedene komplexe Aufgaben geeignet sind."
  },
  "gemini-1.5-flash-latest": {
    "description": "Gemini 1.5 Flash ist Googles neuestes multimodales KI-Modell, das über schnelle Verarbeitungsfähigkeiten verfügt und Text-, Bild- und Videoeingaben unterstützt, um eine effiziente Skalierung für verschiedene Aufgaben zu ermöglichen."
  },
  "gemini-1.5-pro-001": {
    "description": "Gemini 1.5 Pro 001 ist eine skalierbare multimodale KI-Lösung, die eine breite Palette komplexer Aufgaben unterstützt."
  },
  "gemini-1.5-pro-002": {
    "description": "Gemini 1.5 Pro 002 ist das neueste produktionsbereite Modell, das eine höhere Ausgabequalität bietet, insbesondere bei mathematischen, langen Kontexten und visuellen Aufgaben erhebliche Verbesserungen aufweist."
  },
  "gemini-1.5-pro-exp-0801": {
    "description": "Gemini 1.5 Pro 0801 bietet herausragende multimodale Verarbeitungskapazitäten und bringt größere Flexibilität in die Anwendungsentwicklung."
  },
  "gemini-1.5-pro-exp-0827": {
    "description": "Gemini 1.5 Pro 0827 kombiniert die neuesten Optimierungstechnologien, um eine effizientere multimodale Datenverarbeitung zu ermöglichen."
  },
  "gemini-1.5-pro-latest": {
    "description": "Gemini 1.5 Pro unterstützt bis zu 2 Millionen Tokens und ist die ideale Wahl für mittelgroße multimodale Modelle, die umfassende Unterstützung für komplexe Aufgaben bieten."
  },
  "gemini-2.0-flash": {
    "description": "Gemini 2.0 Flash bietet nächste Generation Funktionen und Verbesserungen, einschließlich außergewöhnlicher Geschwindigkeit, nativer Werkzeugnutzung, multimodaler Generierung und einem Kontextfenster von 1M Tokens."
  },
  "gemini-2.0-flash-001": {
    "description": "Gemini 2.0 Flash bietet nächste Generation Funktionen und Verbesserungen, einschließlich außergewöhnlicher Geschwindigkeit, nativer Werkzeugnutzung, multimodaler Generierung und einem Kontextfenster von 1M Tokens."
  },
  "gemini-2.0-flash-exp": {
    "description": "Gemini 2.0 Flash-Modellvariante, die auf Kosteneffizienz und niedrige Latenz optimiert ist."
  },
  "gemini-2.0-flash-exp-image-generation": {
    "description": "Gemini 2.0 Flash Experimentmodell, das die Bildgenerierung unterstützt"
  },
  "gemini-2.0-flash-lite": {
    "description": "Gemini 2.0 Flash ist eine Modellvariante, die auf Kosteneffizienz und niedrige Latenz optimiert ist."
  },
  "gemini-2.0-flash-lite-001": {
    "description": "Gemini 2.0 Flash ist eine Modellvariante, die auf Kosteneffizienz und niedrige Latenz optimiert ist."
  },
  "gemini-2.0-flash-preview-image-generation": {
    "description": "Gemini 2.0 Flash Vorschau-Modell, unterstützt die Bildgenerierung"
  },
  "gemini-2.5-flash": {
    "description": "Gemini 2.5 Flash ist Googles kosteneffizientestes Modell und bietet umfassende Funktionen."
  },
  "gemini-2.5-flash-image-preview": {
    "description": "Gemini 2.5 Flash Image Preview ist Googles neuestes, schnellstes und effizientestes natives multimodales Modell. Es ermöglicht Ihnen, Bilder im Dialog zu erstellen und zu bearbeiten."
  },
  "gemini-2.5-flash-lite": {
    "description": "Gemini 2.5 Flash-Lite ist Googles kleinstes und kosteneffizientestes Modell, das speziell für den großflächigen Einsatz entwickelt wurde."
  },
  "gemini-2.5-flash-lite-preview-06-17": {
    "description": "Gemini 2.5 Flash-Lite Preview ist Googles kleinstes und kosteneffizientestes Modell, speziell für den großflächigen Einsatz konzipiert."
  },
  "gemini-2.5-flash-preview-04-17": {
    "description": "Gemini 2.5 Flash Preview ist das kosteneffizienteste Modell von Google und bietet umfassende Funktionen."
  },
  "gemini-2.5-flash-preview-05-20": {
    "description": "Gemini 2.5 Flash Preview ist Googles kosteneffizientestes Modell mit umfassenden Funktionen."
  },
  "gemini-2.5-pro": {
    "description": "Gemini 2.5 Pro ist Googles fortschrittlichstes Denkmodell, das komplexe Probleme in den Bereichen Code, Mathematik und MINT-Fächer lösen kann und große Datensätze, Codebasen und Dokumente mit langem Kontext analysiert."
  },
  "gemini-2.5-pro-preview-03-25": {
    "description": "Gemini 2.5 Pro Preview ist Googles fortschrittlichstes Denkmodell, das in der Lage ist, komplexe Probleme in den Bereichen Code, Mathematik und STEM zu analysieren sowie große Datensätze, Codebasen und Dokumente mithilfe von langen Kontextanalysen zu verarbeiten."
  },
  "gemini-2.5-pro-preview-05-06": {
    "description": "Gemini 2.5 Pro Preview ist Googles fortschrittlichstes Denkmodell, das in der Lage ist, komplexe Probleme in den Bereichen Code, Mathematik und STEM zu analysieren und große Datensätze, Codebasen und Dokumente mithilfe von Langzeitkontext zu analysieren."
  },
  "gemini-2.5-pro-preview-06-05": {
    "description": "Gemini 2.5 Pro Preview ist Googles fortschrittlichstes Denkmodell, das komplexe Probleme in den Bereichen Code, Mathematik und MINT-Fächer lösen kann und große Datensätze, Codebasen und Dokumente mit langem Kontext analysiert."
  },
  "gemma-7b-it": {
    "description": "Gemma 7B eignet sich für die Verarbeitung von mittelgroßen Aufgaben und bietet ein gutes Kosten-Nutzen-Verhältnis."
  },
  "gemma2": {
    "description": "Gemma 2 ist ein effizientes Modell von Google, das eine Vielzahl von Anwendungsszenarien von kleinen Anwendungen bis hin zu komplexen Datenverarbeitungen abdeckt."
  },
  "gemma2-9b-it": {
    "description": "Gemma 2 9B ist ein Modell, das für spezifische Aufgaben und die Integration von Werkzeugen optimiert wurde."
  },
  "gemma2:27b": {
    "description": "Gemma 2 ist ein effizientes Modell von Google, das eine Vielzahl von Anwendungsszenarien von kleinen Anwendungen bis hin zu komplexen Datenverarbeitungen abdeckt."
  },
  "gemma2:2b": {
    "description": "Gemma 2 ist ein effizientes Modell von Google, das eine Vielzahl von Anwendungsszenarien von kleinen Anwendungen bis hin zu komplexen Datenverarbeitungen abdeckt."
  },
  "generalv3": {
    "description": "Spark Pro ist ein hochleistungsfähiges großes Sprachmodell, das für professionelle Bereiche optimiert ist und sich auf Mathematik, Programmierung, Medizin, Bildung und andere Bereiche konzentriert, und unterstützt die Online-Suche sowie integrierte Plugins für Wetter, Datum usw. Das optimierte Modell zeigt hervorragende Leistungen und hohe Effizienz in komplexen Wissensabfragen, Sprachverständnis und hochrangiger Textgenerierung und ist die ideale Wahl für professionelle Anwendungsszenarien."
  },
  "generalv3.5": {
    "description": "Spark3.5 Max ist die umfassendste Version, die Online-Suche und zahlreiche integrierte Plugins unterstützt. Ihre umfassend optimierten Kernfähigkeiten sowie die Systemrolleneinstellungen und Funktionsaufrufmöglichkeiten ermöglichen eine außergewöhnliche Leistung in verschiedenen komplexen Anwendungsszenarien."
  },
  "glm-4": {
    "description": "GLM-4 ist die alte Flaggschiffversion, die im Januar 2024 veröffentlicht wurde und mittlerweile durch das leistungsstärkere GLM-4-0520 ersetzt wurde."
  },
  "glm-4-0520": {
    "description": "GLM-4-0520 ist die neueste Modellversion, die für hochkomplexe und vielfältige Aufgaben konzipiert wurde und hervorragende Leistungen zeigt."
  },
  "glm-4-9b-chat": {
    "description": "GLM-4-9B-Chat zeigt in den Bereichen Semantik, Mathematik, Schlussfolgerungen, Code und Wissen eine hohe Leistung. Es verfügt auch über Funktionen wie Web-Browsing, Code-Ausführung, benutzerdefinierte Toolaufrufe und langes Textverständnis. Es unterstützt 26 Sprachen, darunter Japanisch, Koreanisch und Deutsch."
  },
  "glm-4-air": {
    "description": "GLM-4-Air ist eine kosteneffiziente Version, die in der Leistung nahe am GLM-4 liegt und schnelle Geschwindigkeiten zu einem erschwinglichen Preis bietet."
  },
  "glm-4-air-250414": {
    "description": "GLM-4-Air ist die kosteneffiziente Version, deren Leistung nahe an der von GLM-4 liegt und schnelle Geschwindigkeiten zu einem erschwinglichen Preis bietet."
  },
  "glm-4-airx": {
    "description": "GLM-4-AirX bietet eine effiziente Version von GLM-4-Air mit einer Inferenzgeschwindigkeit von bis zu 2,6-fach."
  },
  "glm-4-alltools": {
    "description": "GLM-4-AllTools ist ein multifunktionales Agentenmodell, das optimiert wurde, um komplexe Anweisungsplanung und Werkzeugaufrufe zu unterstützen, wie z. B. Web-Browsing, Code-Interpretation und Textgenerierung, geeignet für die Ausführung mehrerer Aufgaben."
  },
  "glm-4-flash": {
    "description": "GLM-4-Flash ist die ideale Wahl für die Verarbeitung einfacher Aufgaben, mit der schnellsten Geschwindigkeit und dem besten Preis."
  },
  "glm-4-flash-250414": {
    "description": "GLM-4-Flash ist die ideale Wahl für die Bearbeitung einfacher Aufgaben, mit der schnellsten Geschwindigkeit und kostenlos."
  },
  "glm-4-flashx": {
    "description": "GLM-4-FlashX ist eine verbesserte Version von Flash mit extrem schneller Inferenzgeschwindigkeit."
  },
  "glm-4-long": {
    "description": "GLM-4-Long unterstützt extrem lange Texteingaben und eignet sich für Gedächtnisaufgaben und die Verarbeitung großer Dokumente."
  },
  "glm-4-plus": {
    "description": "GLM-4-Plus ist das hochintelligente Flaggschiffmodell mit starken Fähigkeiten zur Verarbeitung langer Texte und komplexer Aufgaben, mit umfassenden Leistungsverbesserungen."
  },
  "glm-4.1v-thinking-flash": {
    "description": "Die GLM-4.1V-Thinking-Serie ist das leistungsstärkste visuelle Modell unter den bekannten 10-Milliarden-Parameter-VLMs und integriert SOTA-Leistungen auf diesem Niveau in verschiedenen visuellen Sprachaufgaben, darunter Videoverstehen, Bildfragen, Fachaufgaben, OCR-Texterkennung, Dokumenten- und Diagramminterpretation, GUI-Agenten, Frontend-Web-Coding und Grounding. In vielen Aufgaben übertrifft es sogar das Qwen2.5-VL-72B mit achtmal so vielen Parametern. Durch fortschrittliche Verstärkungslernverfahren beherrscht das Modell die Chain-of-Thought-Schlussfolgerung, was die Genauigkeit und Detailtiefe der Antworten deutlich verbessert und in Bezug auf Endergebnis und Erklärbarkeit traditionelle Nicht-Thinking-Modelle übertrifft."
  },
  "glm-4.1v-thinking-flashx": {
    "description": "Die GLM-4.1V-Thinking-Serie ist das leistungsstärkste visuelle Modell unter den bekannten 10-Milliarden-Parameter-VLMs und integriert SOTA-Leistungen auf diesem Niveau in verschiedenen visuellen Sprachaufgaben, darunter Videoverstehen, Bildfragen, Fachaufgaben, OCR-Texterkennung, Dokumenten- und Diagramminterpretation, GUI-Agenten, Frontend-Web-Coding und Grounding. In vielen Aufgaben übertrifft es sogar das Qwen2.5-VL-72B mit achtmal so vielen Parametern. Durch fortschrittliche Verstärkungslernverfahren beherrscht das Modell die Chain-of-Thought-Schlussfolgerung, was die Genauigkeit und Detailtiefe der Antworten deutlich verbessert und in Bezug auf Endergebnis und Erklärbarkeit traditionelle Nicht-Thinking-Modelle übertrifft."
  },
  "glm-4.5": {
    "description": "Das neueste Flaggschiff-Modell von Zhipu, unterstützt den Denkmoduswechsel und erreicht eine umfassende Leistungsfähigkeit auf SOTA-Niveau für Open-Source-Modelle mit einer Kontextlänge von bis zu 128K."
  },
  "glm-4.5-air": {
    "description": "Die leichtgewichtige Version von GLM-4.5, die Leistung und Kosten-Nutzen-Verhältnis ausbalanciert und flexibel zwischen hybriden Denkmodellen wechseln kann."
  },
  "glm-4.5-airx": {
    "description": "Die Turbo-Version von GLM-4.5-Air mit schnellerer Reaktionszeit, speziell für großskalige und hochgeschwindigkeitsbedürftige Anwendungen entwickelt."
  },
  "glm-4.5-flash": {
    "description": "Die kostenlose Version von GLM-4.5, die bei Inferenz, Programmierung und Agentenaufgaben hervorragende Leistungen zeigt."
  },
  "glm-4.5-x": {
    "description": "Die Turbo-Version von GLM-4.5, die bei starker Leistung eine Generierungsgeschwindigkeit von bis zu 100 Tokens pro Sekunde erreicht."
  },
  "glm-4.5v": {
<<<<<<< HEAD
    "description": "Zhipus nächste Generation eines auf der MOE-Architektur basierenden visuellen Reasoning-Modells. Mit 106B Gesamtparametern und 12B Aktivierungsparametern erreicht es in diversen Benchmarks den SOTA unter weltweit vergleichbaren Open-Source-Multimodalmodellen und deckt gängige Aufgaben wie Bild-, Video- und Dokumentverständnis sowie GUI-Aufgaben ab."
=======
    "description": "Das neue visuelle Inferenzmodell der nächsten Generation von Zhipu, basierend auf der MOE-Architektur, verfügt über 106B Gesamtparameter und 12B aktivierte Parameter und erzielt in verschiedenen Benchmarks State-of-the-Art‑Ergebnisse (SOTA) unter weltweit vergleichbaren Open‑Source‑multimodalen Modellen. Es deckt gängige Aufgaben wie Bild-, Video- und Dokumentenverständnis sowie GUI‑Aufgaben ab."
>>>>>>> 8d479074
  },
  "glm-4v": {
    "description": "GLM-4V bietet starke Fähigkeiten zur Bildverständnis und -schlussfolgerung und unterstützt eine Vielzahl visueller Aufgaben."
  },
  "glm-4v-flash": {
    "description": "GLM-4V-Flash konzentriert sich auf die effiziente Verarbeitung einzelner Bilder und eignet sich für Szenarien der schnellen Bildanalyse, wie z. B. die Echtzeitanalyse von Bildern oder die Verarbeitung von Bilddaten in großen Mengen."
  },
  "glm-4v-plus": {
    "description": "GLM-4V-Plus hat die Fähigkeit, Videoinhalte und mehrere Bilder zu verstehen und eignet sich für multimodale Aufgaben."
  },
  "glm-4v-plus-0111": {
    "description": "GLM-4V-Plus verfügt über die Fähigkeit, Videoinhalte und mehrere Bilder zu verstehen und eignet sich für multimodale Aufgaben."
  },
  "glm-z1-air": {
    "description": "Schlussfolgerungsmodell: Verfügt über starke Schlussfolgerungsfähigkeiten und eignet sich für Aufgaben, die tiefes Denken erfordern."
  },
  "glm-z1-airx": {
    "description": "Blitzschlussfolgerung: Bietet extrem schnelle Schlussfolgerungsgeschwindigkeit und starke Schlussfolgerungseffekte."
  },
  "glm-z1-flash": {
    "description": "Die GLM-Z1-Serie verfügt über starke Fähigkeiten im komplexen logischen Denken und zeigt hervorragende Leistungen in Logik, Mathematik und Programmierung."
  },
  "glm-z1-flashx": {
    "description": "Hohe Geschwindigkeit zu niedrigem Preis: Flash-verbesserte Version mit ultraschneller Inferenzgeschwindigkeit und schnellerer gleichzeitiger Verarbeitung."
  },
  "glm-zero-preview": {
    "description": "GLM-Zero-Preview verfügt über starke Fähigkeiten zur komplexen Schlussfolgerung und zeigt hervorragende Leistungen in den Bereichen logisches Denken, Mathematik und Programmierung."
  },
  "google/gemini-2.0-flash-001": {
    "description": "Gemini 2.0 Flash bietet nächste Generation Funktionen und Verbesserungen, einschließlich außergewöhnlicher Geschwindigkeit, nativer Werkzeugnutzung, multimodaler Generierung und einem Kontextfenster von 1M Tokens."
  },
  "google/gemini-2.0-flash-exp:free": {
    "description": "Gemini 2.0 Flash Experimental ist Googles neuestes experimentelles multimodales KI-Modell, das im Vergleich zu früheren Versionen eine gewisse Qualitätsverbesserung aufweist, insbesondere in Bezug auf Weltwissen, Code und langen Kontext."
  },
  "google/gemini-2.5-flash": {
    "description": "Gemini 2.5 Flash ist Googles fortschrittlichstes Hauptmodell, speziell entwickelt für anspruchsvolle Aufgaben in den Bereichen logisches Denken, Programmierung, Mathematik und Wissenschaft. Es verfügt über eingebaute \"Denkfähigkeiten\", die es ermöglichen, Antworten mit höherer Genauigkeit und detaillierter Kontextverarbeitung zu liefern.\n\nHinweis: Dieses Modell gibt es in zwei Varianten: mit und ohne Denkfähigkeit. Die Preisgestaltung für die Ausgabe variiert erheblich, je nachdem, ob die Denkfähigkeit aktiviert ist. Wenn Sie die Standardvariante (ohne den Suffix \":thinking\") wählen, vermeidet das Modell ausdrücklich die Erzeugung von Denk-Token.\n\nUm die Denkfähigkeit zu nutzen und Denk-Token zu erhalten, müssen Sie die \":thinking\"-Variante wählen, was zu höheren Kosten für die Denk-Ausgabe führt.\n\nDarüber hinaus kann Gemini 2.5 Flash über den Parameter \"Maximale Tokenanzahl für das Denken\" konfiguriert werden, wie in der Dokumentation beschrieben (https://openrouter.ai/docs/use-cases/reasoning-tokens#max-tokens-for-reasoning)."
  },
  "google/gemini-2.5-flash-preview": {
    "description": "Gemini 2.5 Flash ist Googles fortschrittlichstes Hauptmodell, das für fortgeschrittenes Denken, Codierung, Mathematik und wissenschaftliche Aufgaben entwickelt wurde. Es enthält die eingebaute Fähigkeit zu \"denken\", was es ihm ermöglicht, Antworten mit höherer Genauigkeit und detaillierter Kontextverarbeitung zu liefern.\n\nHinweis: Dieses Modell hat zwei Varianten: Denken und Nicht-Denken. Die Ausgabepreise variieren erheblich, je nachdem, ob die Denkfähigkeit aktiviert ist oder nicht. Wenn Sie die Standardvariante (ohne den Suffix \":thinking\") wählen, wird das Modell ausdrücklich vermeiden, Denk-Tokens zu generieren.\n\nUm die Denkfähigkeit zu nutzen und Denk-Tokens zu erhalten, müssen Sie die \":thinking\"-Variante wählen, was zu höheren Preisen für Denk-Ausgaben führt.\n\nDarüber hinaus kann Gemini 2.5 Flash über den Parameter \"maximale Tokenanzahl für das Denken\" konfiguriert werden, wie in der Dokumentation beschrieben (https://openrouter.ai/docs/use-cases/reasoning-tokens#max-tokens-for-reasoning)."
  },
  "google/gemini-2.5-flash-preview:thinking": {
    "description": "Gemini 2.5 Flash ist Googles fortschrittlichstes Hauptmodell, das für fortgeschrittenes Denken, Codierung, Mathematik und wissenschaftliche Aufgaben entwickelt wurde. Es enthält die eingebaute Fähigkeit zu \"denken\", was es ihm ermöglicht, Antworten mit höherer Genauigkeit und detaillierter Kontextverarbeitung zu liefern.\n\nHinweis: Dieses Modell hat zwei Varianten: Denken und Nicht-Denken. Die Ausgabepreise variieren erheblich, je nachdem, ob die Denkfähigkeit aktiviert ist oder nicht. Wenn Sie die Standardvariante (ohne den Suffix \":thinking\") wählen, wird das Modell ausdrücklich vermeiden, Denk-Tokens zu generieren.\n\nUm die Denkfähigkeit zu nutzen und Denk-Tokens zu erhalten, müssen Sie die \":thinking\"-Variante wählen, was zu höheren Preisen für Denk-Ausgaben führt.\n\nDarüber hinaus kann Gemini 2.5 Flash über den Parameter \"maximale Tokenanzahl für das Denken\" konfiguriert werden, wie in der Dokumentation beschrieben (https://openrouter.ai/docs/use-cases/reasoning-tokens#max-tokens-for-reasoning)."
  },
  "google/gemini-2.5-pro": {
    "description": "Gemini 2.5 Pro ist Googles fortschrittlichstes Denkmodell, das in der Lage ist, komplexe Probleme in den Bereichen Code, Mathematik und MINT-Fächer zu analysieren sowie große Datensätze, Codebasen und Dokumente mit langem Kontext zu untersuchen."
  },
  "google/gemini-2.5-pro-preview": {
    "description": "Gemini 2.5 Pro Preview ist Googles fortschrittlichstes Denkmodell, das in der Lage ist, komplexe Probleme in den Bereichen Code, Mathematik und MINT zu analysieren sowie große Datensätze, Codebasen und Dokumente mit langem Kontext zu untersuchen."
  },
  "google/gemini-flash-1.5": {
    "description": "Gemini 1.5 Flash bietet optimierte multimodale Verarbeitungsfähigkeiten, die für verschiedene komplexe Aufgabenszenarien geeignet sind."
  },
  "google/gemini-pro-1.5": {
    "description": "Gemini 1.5 Pro kombiniert die neuesten Optimierungstechnologien und bietet eine effizientere Verarbeitung multimodaler Daten."
  },
  "google/gemma-2-27b": {
    "description": "Gemma 2 ist ein effizientes Modell von Google, das eine Vielzahl von Anwendungsszenarien von kleinen Anwendungen bis hin zu komplexer Datenverarbeitung abdeckt."
  },
  "google/gemma-2-27b-it": {
    "description": "Gemma 2 setzt das Designkonzept von Leichtbau und Effizienz fort."
  },
  "google/gemma-2-2b-it": {
    "description": "Das leichtgewichtige Anweisungsoptimierungsmodell von Google."
  },
  "google/gemma-2-9b": {
    "description": "Gemma 2 ist ein effizientes Modell von Google, das eine Vielzahl von Anwendungsszenarien von kleinen Anwendungen bis hin zu komplexer Datenverarbeitung abdeckt."
  },
  "google/gemma-2-9b-it": {
    "description": "Gemma 2 ist eine leichtgewichtige Open-Source-Textmodellreihe von Google."
  },
  "google/gemma-2-9b-it:free": {
    "description": "Gemma 2 ist eine leichtgewichtige Open-Source-Textmodellreihe von Google."
  },
  "google/gemma-2b-it": {
    "description": "Gemma Instruct (2B) bietet grundlegende Anweisungsverarbeitungsfähigkeiten und eignet sich für leichte Anwendungen."
  },
  "google/gemma-3-1b-it": {
    "description": "Gemma 3 1B ist ein Open-Source-Sprachmodell von Google, das neue Maßstäbe in Effizienz und Leistung setzt."
  },
  "google/gemma-3-27b-it": {
    "description": "Gemma 3 27B ist ein Open-Source-Sprachmodell von Google, das neue Maßstäbe in Bezug auf Effizienz und Leistung setzt."
  },
  "gpt-3.5-turbo": {
    "description": "GPT 3.5 Turbo eignet sich für eine Vielzahl von Textgenerierungs- und Verständnisaufgaben. Derzeit verweist es auf gpt-3.5-turbo-0125."
  },
  "gpt-3.5-turbo-0125": {
    "description": "GPT 3.5 Turbo eignet sich für eine Vielzahl von Textgenerierungs- und Verständnisaufgaben. Derzeit verweist es auf gpt-3.5-turbo-0125."
  },
  "gpt-3.5-turbo-1106": {
    "description": "GPT 3.5 Turbo eignet sich für eine Vielzahl von Textgenerierungs- und Verständnisaufgaben. Derzeit verweist es auf gpt-3.5-turbo-0125."
  },
  "gpt-3.5-turbo-instruct": {
    "description": "GPT 3.5 Turbo eignet sich für eine Vielzahl von Textgenerierungs- und Verständnisaufgaben. Derzeit verweist es auf gpt-3.5-turbo-0125."
  },
  "gpt-35-turbo": {
    "description": "GPT 3.5 Turbo ist ein effizientes Modell von OpenAI, das für Chat- und Textgenerierungsaufgaben geeignet ist und parallele Funktionsaufrufe unterstützt."
  },
  "gpt-35-turbo-16k": {
    "description": "GPT 3.5 Turbo 16k ist ein hochkapazitives Textgenerierungsmodell, das sich für komplexe Aufgaben eignet."
  },
  "gpt-4": {
    "description": "GPT-4 bietet ein größeres Kontextfenster, das in der Lage ist, längere Texteingaben zu verarbeiten, und eignet sich für Szenarien, die eine umfassende Informationsintegration und Datenanalyse erfordern."
  },
  "gpt-4-0125-preview": {
    "description": "Das neueste GPT-4 Turbo-Modell verfügt über visuelle Funktionen. Jetzt können visuelle Anfragen im JSON-Format und durch Funktionsaufrufe gestellt werden. GPT-4 Turbo ist eine verbesserte Version, die kosteneffiziente Unterstützung für multimodale Aufgaben bietet. Es findet ein Gleichgewicht zwischen Genauigkeit und Effizienz und eignet sich für Anwendungen, die Echtzeitanpassungen erfordern."
  },
  "gpt-4-0613": {
    "description": "GPT-4 bietet ein größeres Kontextfenster, das in der Lage ist, längere Texteingaben zu verarbeiten, und eignet sich für Szenarien, die eine umfassende Informationsintegration und Datenanalyse erfordern."
  },
  "gpt-4-1106-preview": {
    "description": "Das neueste GPT-4 Turbo-Modell verfügt über visuelle Funktionen. Jetzt können visuelle Anfragen im JSON-Format und durch Funktionsaufrufe gestellt werden. GPT-4 Turbo ist eine verbesserte Version, die kosteneffiziente Unterstützung für multimodale Aufgaben bietet. Es findet ein Gleichgewicht zwischen Genauigkeit und Effizienz und eignet sich für Anwendungen, die Echtzeitanpassungen erfordern."
  },
  "gpt-4-32k": {
    "description": "GPT-4 bietet ein größeres Kontextfenster, das in der Lage ist, längere Texteingaben zu verarbeiten, und eignet sich für Szenarien, die eine umfassende Informationsintegration und Datenanalyse erfordern."
  },
  "gpt-4-32k-0613": {
    "description": "GPT-4 bietet ein größeres Kontextfenster, das in der Lage ist, längere Texteingaben zu verarbeiten, und eignet sich für Szenarien, die eine umfassende Informationsintegration und Datenanalyse erfordern."
  },
  "gpt-4-turbo": {
    "description": "Das neueste GPT-4 Turbo-Modell verfügt über visuelle Funktionen. Jetzt können visuelle Anfragen im JSON-Format und durch Funktionsaufrufe gestellt werden. GPT-4 Turbo ist eine verbesserte Version, die kosteneffiziente Unterstützung für multimodale Aufgaben bietet. Es findet ein Gleichgewicht zwischen Genauigkeit und Effizienz und eignet sich für Anwendungen, die Echtzeitanpassungen erfordern."
  },
  "gpt-4-turbo-2024-04-09": {
    "description": "Das neueste GPT-4 Turbo-Modell verfügt über visuelle Funktionen. Jetzt können visuelle Anfragen im JSON-Format und durch Funktionsaufrufe gestellt werden. GPT-4 Turbo ist eine verbesserte Version, die kosteneffiziente Unterstützung für multimodale Aufgaben bietet. Es findet ein Gleichgewicht zwischen Genauigkeit und Effizienz und eignet sich für Anwendungen, die Echtzeitanpassungen erfordern."
  },
  "gpt-4-turbo-preview": {
    "description": "Das neueste GPT-4 Turbo-Modell verfügt über visuelle Funktionen. Jetzt können visuelle Anfragen im JSON-Format und durch Funktionsaufrufe gestellt werden. GPT-4 Turbo ist eine verbesserte Version, die kosteneffiziente Unterstützung für multimodale Aufgaben bietet. Es findet ein Gleichgewicht zwischen Genauigkeit und Effizienz und eignet sich für Anwendungen, die Echtzeitanpassungen erfordern."
  },
  "gpt-4-vision-preview": {
    "description": "Das neueste GPT-4 Turbo-Modell verfügt über visuelle Funktionen. Jetzt können visuelle Anfragen im JSON-Format und durch Funktionsaufrufe gestellt werden. GPT-4 Turbo ist eine verbesserte Version, die kosteneffiziente Unterstützung für multimodale Aufgaben bietet. Es findet ein Gleichgewicht zwischen Genauigkeit und Effizienz und eignet sich für Anwendungen, die Echtzeitanpassungen erfordern."
  },
  "gpt-4.1": {
    "description": "GPT-4.1 ist unser Flaggschiffmodell für komplexe Aufgaben. Es eignet sich hervorragend zur Lösung von Problemen über verschiedene Bereiche hinweg."
  },
  "gpt-4.1-mini": {
    "description": "GPT-4.1 mini bietet ein Gleichgewicht zwischen Intelligenz, Geschwindigkeit und Kosten, was es zu einem attraktiven Modell für viele Anwendungsfälle macht."
  },
  "gpt-4.1-nano": {
    "description": "GPT-4.1 mini bietet ein Gleichgewicht zwischen Intelligenz, Geschwindigkeit und Kosten, was es zu einem attraktiven Modell für viele Anwendungsfälle macht."
  },
  "gpt-4.5-preview": {
<<<<<<< HEAD
    "description": "GPT-4.5-preview ist das neueste universelle Modell mit umfassendem Weltwissen und einem besseren Verständnis der Nutzerintentionen; es eignet sich besonders für kreative Aufgaben und die Planung von Agenten. Das Modell hat einen Wissensstand bis Oktober 2023."
=======
    "description": "GPT-4.5-preview ist das neueste Allzweckmodell, verfügt über fundiertes Weltwissen und ein verbessertes Verständnis der Nutzerintentionen und ist besonders leistungsfähig bei kreativen Aufgaben sowie in der Planung von Agenten. Das Wissen des Modells reicht bis Oktober 2023."
>>>>>>> 8d479074
  },
  "gpt-4o": {
    "description": "ChatGPT-4o ist ein dynamisches Modell, das in Echtzeit aktualisiert wird, um die neueste Version zu gewährleisten. Es kombiniert starke Sprachverständnis- und Generierungsfähigkeiten und eignet sich für großangelegte Anwendungsszenarien, einschließlich Kundenservice, Bildung und technische Unterstützung."
  },
  "gpt-4o-2024-05-13": {
    "description": "ChatGPT-4o ist ein dynamisches Modell, das in Echtzeit aktualisiert wird, um die neueste Version zu gewährleisten. Es kombiniert starke Sprachverständnis- und Generierungsfähigkeiten und eignet sich für großangelegte Anwendungsszenarien, einschließlich Kundenservice, Bildung und technische Unterstützung."
  },
  "gpt-4o-2024-08-06": {
    "description": "ChatGPT-4o ist ein dynamisches Modell, das in Echtzeit aktualisiert wird, um die neueste Version zu gewährleisten. Es kombiniert starke Sprachverständnis- und Generierungsfähigkeiten und eignet sich für großangelegte Anwendungsszenarien, einschließlich Kundenservice, Bildung und technische Unterstützung."
  },
  "gpt-4o-2024-11-20": {
    "description": "ChatGPT-4o ist ein dynamisches Modell, das in Echtzeit aktualisiert wird, um die neueste Version zu gewährleisten. Es kombiniert starke Sprachverständnis- und Generierungsfähigkeiten und eignet sich für großangelegte Anwendungsbereiche, einschließlich Kundenservice, Bildung und technischen Support."
  },
  "gpt-4o-audio-preview": {
    "description": "GPT-4o Audio-Modell, unterstützt Audioeingabe und -ausgabe."
  },
  "gpt-4o-mini": {
    "description": "GPT-4o mini ist das neueste Modell von OpenAI, das nach GPT-4 Omni veröffentlicht wurde und sowohl Text- als auch Bildinput unterstützt. Als ihr fortschrittlichstes kleines Modell ist es viel günstiger als andere neueste Modelle und kostet über 60 % weniger als GPT-3.5 Turbo. Es behält die fortschrittliche Intelligenz bei und bietet gleichzeitig ein hervorragendes Preis-Leistungs-Verhältnis. GPT-4o mini erzielte 82 % im MMLU-Test und rangiert derzeit in den Chat-Präferenzen über GPT-4."
  },
  "gpt-4o-mini-audio-preview": {
    "description": "GPT-4o mini Audio Modell, unterstützt Audioeingabe und -ausgabe."
  },
  "gpt-4o-mini-realtime-preview": {
    "description": "Echtzeitversion von GPT-4o-mini, unterstützt Audio- und Texteingabe sowie -ausgabe in Echtzeit."
  },
  "gpt-4o-mini-search-preview": {
    "description": "Die GPT-4o mini Suchvorschau ist ein speziell trainiertes Modell zur Interpretation und Ausführung von Websuchanfragen, das die Chat Completions API verwendet. Neben den Token-Gebühren fallen für Websuchanfragen zusätzliche Gebühren pro Tool-Aufruf an."
  },
  "gpt-4o-mini-transcribe": {
    "description": "GPT-4o Mini Transcribe ist ein Sprach-zu-Text-Modell, das GPT-4o zur Transkription von Audio verwendet. Im Vergleich zum ursprünglichen Whisper-Modell verbessert es die Wortfehlerrate sowie die Spracherkennung und Genauigkeit. Verwenden Sie es für genauere Transkriptionen."
  },
  "gpt-4o-mini-tts": {
    "description": "GPT-4o mini TTS ist ein Text-to-Speech-Modell, das auf GPT-4o mini basiert und hochwertige Sprachgenerierung bei niedrigeren Kosten bietet."
  },
  "gpt-4o-realtime-preview": {
    "description": "Echtzeitversion von GPT-4o, unterstützt Audio- und Texteingabe sowie -ausgabe in Echtzeit."
  },
  "gpt-4o-realtime-preview-2024-10-01": {
    "description": "Echtzeitversion von GPT-4o, unterstützt Audio- und Texteingabe sowie -ausgabe in Echtzeit."
  },
  "gpt-4o-realtime-preview-2025-06-03": {
    "description": "Echtzeitversion von GPT-4o, unterstützt Echtzeit-Ein- und Ausgabe von Audio und Text."
  },
  "gpt-4o-search-preview": {
    "description": "Die GPT-4o Suchvorschau ist ein speziell trainiertes Modell zur Interpretation und Ausführung von Websuchanfragen, das die Chat Completions API verwendet. Neben den Token-Gebühren fallen für Websuchanfragen zusätzliche Gebühren pro Tool-Aufruf an."
  },
  "gpt-4o-transcribe": {
    "description": "GPT-4o Transcribe ist ein Sprach-zu-Text-Modell, das GPT-4o zur Transkription von Audio verwendet. Im Vergleich zum ursprünglichen Whisper-Modell verbessert es die Wortfehlerrate sowie die Spracherkennung und Genauigkeit. Verwenden Sie es für genauere Transkriptionen."
  },
  "gpt-5": {
    "description": "Das beste Modell für bereichsübergreifende Codierungs- und Agentenaufgaben. GPT-5 erzielt Durchbrüche in Genauigkeit, Geschwindigkeit, Schlussfolgerungen, Kontextverständnis, strukturiertem Denken und Problemlösung."
  },
  "gpt-5-chat-latest": {
    "description": "Das in ChatGPT verwendete GPT-5 Modell. Vereint starke Sprachverständnis- und Generierungsfähigkeiten, ideal für dialogorientierte Anwendungen."
  },
  "gpt-5-mini": {
    "description": "Eine schnellere und kosteneffizientere Version von GPT-5, geeignet für klar definierte Aufgaben. Bietet schnellere Reaktionszeiten bei gleichbleibend hoher Ausgabequalität."
  },
  "gpt-5-nano": {
    "description": "Die schnellste und kostengünstigste Version von GPT-5. Besonders geeignet für Anwendungen, die schnelle Reaktionen und Kostenbewusstsein erfordern."
  },
  "gpt-image-1": {
    "description": "ChatGPT natives multimodales Bildgenerierungsmodell"
  },
  "gpt-oss": {
    "description": "GPT-OSS 20B ist ein von OpenAI veröffentlichtes Open-Source-Sprachmodell, das die MXFP4-Quantisierungstechnologie verwendet und sich für den Einsatz auf High-End-Consumer-GPUs oder Apple Silicon Macs eignet. Dieses Modell zeigt hervorragende Leistungen bei der Dialoggenerierung, Codeerstellung und bei Inferenzaufgaben und unterstützt Funktionsaufrufe sowie die Nutzung von Werkzeugen."
  },
  "gpt-oss:120b": {
    "description": "GPT-OSS 120B ist ein von OpenAI veröffentlichtes großes Open-Source-Sprachmodell, das die MXFP4-Quantisierungstechnologie verwendet und als Flaggschiff-Modell gilt. Es erfordert den Betrieb auf Multi-GPU- oder Hochleistungs-Workstation-Umgebungen und bietet herausragende Leistungen bei komplexen Inferenzaufgaben, Codegenerierung und mehrsprachiger Verarbeitung. Es unterstützt fortgeschrittene Funktionsaufrufe und die Integration von Werkzeugen."
  },
  "grok-2-1212": {
    "description": "Dieses Modell hat Verbesserungen in Bezug auf Genauigkeit, Befolgung von Anweisungen und Mehrsprachigkeit erfahren."
  },
  "grok-2-image-1212": {
    "description": "Unser neuestes Bildgenerierungsmodell kann lebendige und realistische Bilder basierend auf Text-Prompts erzeugen. Es zeigt hervorragende Leistungen in den Bereichen Marketing, soziale Medien und Unterhaltung."
  },
  "grok-2-vision-1212": {
    "description": "Dieses Modell hat Verbesserungen in Bezug auf Genauigkeit, Befolgung von Anweisungen und Mehrsprachigkeit erfahren."
  },
  "grok-3": {
    "description": "Ein Flaggschiffmodell, spezialisiert auf Datenextraktion, Programmierung und Textzusammenfassung für Unternehmensanwendungen, mit tiefgreifendem Wissen in den Bereichen Finanzen, Medizin, Recht und Wissenschaft."
  },
  "grok-3-fast": {
    "description": "Ein Flaggschiffmodell, spezialisiert auf Datenextraktion, Programmierung und Textzusammenfassung für Unternehmensanwendungen, mit tiefgreifendem Wissen in den Bereichen Finanzen, Medizin, Recht und Wissenschaft."
  },
  "grok-3-mini": {
    "description": "Ein leichtgewichtiges Modell, das vor der Antwort nachdenkt. Es arbeitet schnell und intelligent, eignet sich für logische Aufgaben ohne tiefgehendes Fachwissen und ermöglicht die Nachverfolgung des ursprünglichen Denkprozesses."
  },
  "grok-3-mini-fast": {
    "description": "Ein leichtgewichtiges Modell, das vor der Antwort nachdenkt. Es arbeitet schnell und intelligent, eignet sich für logische Aufgaben ohne tiefgehendes Fachwissen und ermöglicht die Nachverfolgung des ursprünglichen Denkprozesses."
  },
  "grok-4": {
    "description": "Unser neuestes und leistungsstärkstes Flaggschiffmodell, das in der Verarbeitung natürlicher Sprache, mathematischen Berechnungen und logischem Denken herausragende Leistungen erbringt – ein perfekter Allrounder."
  },
  "gryphe/mythomax-l2-13b": {
    "description": "MythoMax l2 13B ist ein Sprachmodell, das Kreativität und Intelligenz kombiniert und mehrere führende Modelle integriert."
  },
  "hunyuan-a13b": {
    "description": "Hunyuan ist das erste hybride Schlussfolgerungsmodell, eine Weiterentwicklung von hunyuan-standard-256K mit insgesamt 80 Milliarden Parametern und 13 Milliarden aktivierten Parametern. Standardmäßig im langsamen Denkmodus, unterstützt es den Wechsel zwischen schnellem und langsamem Denkmodus über Parameter oder Anweisungen, wobei der Wechsel durch Voranstellen von query mit / no_think erfolgt. Die Gesamtleistung wurde gegenüber der Vorgängergeneration deutlich verbessert, insbesondere in Mathematik, Naturwissenschaften, Langtextverständnis und Agentenfähigkeiten."
  },
  "hunyuan-code": {
    "description": "Das neueste Code-Generierungsmodell von Hunyuan, das auf einem Basismodell mit 200B hochwertigen Code-Daten trainiert wurde, hat ein halbes Jahr lang mit hochwertigen SFT-Daten trainiert, das Kontextfenster auf 8K erhöht und belegt in den automatischen Bewertungsmetriken für die fünf großen Programmiersprachen Spitzenplätze; in den zehn Aspekten der umfassenden Codeaufgabenbewertung für die fünf großen Sprachen liegt die Leistung in der ersten Reihe."
  },
  "hunyuan-functioncall": {
    "description": "Das neueste MOE-Architektur-FunctionCall-Modell von Hunyuan, das mit hochwertigen FunctionCall-Daten trainiert wurde, hat ein Kontextfenster von 32K und führt in mehreren Bewertungsmetriken."
  },
  "hunyuan-large": {
    "description": "Das Hunyuan-large Modell hat insgesamt etwa 389B Parameter, davon etwa 52B aktivierte Parameter, und ist das derzeit größte und leistungsstärkste Open-Source MoE-Modell mit Transformer-Architektur in der Branche."
  },
  "hunyuan-large-longcontext": {
    "description": "Besonders gut geeignet für lange Textaufgaben wie Dokumentenzusammenfassungen und Dokumentenfragen, verfügt es auch über die Fähigkeit, allgemeine Textgenerierungsaufgaben zu bearbeiten. Es zeigt hervorragende Leistungen bei der Analyse und Generierung von langen Texten und kann effektiv mit komplexen und detaillierten Anforderungen an die Verarbeitung von langen Inhalten umgehen."
  },
  "hunyuan-large-vision": {
    "description": "Dieses Modell eignet sich für Szenarien mit Bild- und Textverständnis. Es basiert auf dem Hunyuan Large-Modell und ist ein großes visuelles Sprachmodell, das beliebige Auflösungen und mehrere Bilder plus Texteingaben unterstützt und Textinhalte generiert. Der Fokus liegt auf Aufgaben im Bereich Bild-Text-Verständnis mit deutlichen Verbesserungen in mehrsprachigen Bild-Text-Verständnisfähigkeiten."
  },
  "hunyuan-lite": {
    "description": "Aufgerüstet auf eine MOE-Struktur mit einem Kontextfenster von 256k, führt es in mehreren Bewertungssets in NLP, Code, Mathematik und Industrie zahlreiche Open-Source-Modelle an."
  },
  "hunyuan-lite-vision": {
    "description": "Das neueste 7B multimodale Modell von Hunyuan, mit einem Kontextfenster von 32K, unterstützt multimodale Dialoge in Chinesisch und Englisch, Objekterkennung in Bildern, Dokumenten- und Tabellenverständnis sowie multimodale Mathematik und übertrifft in mehreren Dimensionen die Bewertungskennzahlen von 7B Wettbewerbsmodellen."
  },
  "hunyuan-pro": {
    "description": "Ein MOE-32K-Modell für lange Texte mit einer Billion Parametern. Es erreicht in verschiedenen Benchmarks ein absolut führendes Niveau, hat komplexe Anweisungen und Schlussfolgerungen, verfügt über komplexe mathematische Fähigkeiten und unterstützt Funktionsaufrufe, mit Schwerpunkt auf Optimierung in den Bereichen mehrsprachige Übersetzung, Finanzrecht und Medizin."
  },
  "hunyuan-role": {
    "description": "Das neueste Rollenspielmodell von Hunyuan, das auf dem offiziellen feinabgestimmten Training von Hunyuan basiert, wurde mit einem Datensatz für Rollenspiel-Szenarien weiter trainiert und bietet in Rollenspiel-Szenarien bessere Grundeffekte."
  },
  "hunyuan-standard": {
    "description": "Verwendet eine verbesserte Routing-Strategie und mildert gleichzeitig die Probleme der Lastenverteilung und Expertenkonvergenz. Bei langen Texten erreicht der Needle-in-a-Haystack-Indikator 99,9%. MOE-32K bietet ein besseres Preis-Leistungs-Verhältnis und ermöglicht die Verarbeitung von langen Texteingaben bei ausgewogenem Effekt und Preis."
  },
  "hunyuan-standard-256K": {
    "description": "Verwendet eine verbesserte Routing-Strategie und mildert gleichzeitig die Probleme der Lastenverteilung und Expertenkonvergenz. Bei langen Texten erreicht der Needle-in-a-Haystack-Indikator 99,9%. MOE-256K bricht in Länge und Effektivität weiter durch und erweitert die eingabefähige Länge erheblich."
  },
  "hunyuan-standard-vision": {
    "description": "Das neueste multimodale Modell von Hunyuan, das mehrsprachige Antworten unterstützt und sowohl in Chinesisch als auch in Englisch ausgewogen ist."
  },
  "hunyuan-t1-20250321": {
    "description": "Umfassende Entwicklung der Modellfähigkeiten in Geistes- und Naturwissenschaften, starke Fähigkeit zur Erfassung langer Textinformationen. Unterstützt die Lösung von wissenschaftlichen Problemen in verschiedenen Schwierigkeitsgraden, einschließlich Mathematik, logischem Denken, Wissenschaft und Code."
  },
  "hunyuan-t1-20250403": {
    "description": "Verbesserung der Codegenerierungsfähigkeiten auf Projektebene; Steigerung der Qualität von Textgenerierung und Schreibstil; Verbesserung des Verständnisses von Themen in mehrstufigen Dialogen, Befehlsbefolgung und Wortverständnis; Optimierung von Ausgaben mit gemischten traditionellen und vereinfachten chinesischen Schriftzeichen sowie gemischten chinesisch-englischen Texten."
  },
  "hunyuan-t1-20250529": {
    "description": "Optimiert für Textkreation und Aufsatzschreiben, verbessert die Fähigkeiten in Frontend-Programmierung, Mathematik und logischem Denken sowie die Befolgung von Anweisungen."
  },
  "hunyuan-t1-20250711": {
    "description": "Erhebliche Verbesserungen bei anspruchsvoller Mathematik, Logik und Programmierfähigkeiten, Optimierung der Modellstabilität und Steigerung der Leistungsfähigkeit bei langen Texten."
  },
  "hunyuan-t1-latest": {
    "description": "Das erste ultra-skalierbare Hybrid-Transformer-Mamba-Inferenzmodell der Branche, das die Inferenzfähigkeiten erweitert, eine extrem hohe Dekodierungsgeschwindigkeit bietet und weiter auf menschliche Präferenzen abgestimmt ist."
  },
  "hunyuan-t1-vision": {
    "description": "Hunyuan ist ein multimodales Verständnis- und Tiefdenkmodell, das native multimodale lange Denkprozesse unterstützt. Es ist spezialisiert auf verschiedene Bildinferenzszenarien und zeigt im Vergleich zu Schnelldenkmodellen umfassende Verbesserungen bei naturwissenschaftlichen Problemen."
  },
  "hunyuan-t1-vision-20250619": {
    "description": "Die neueste Version des hunyuan t1-vision multimodalen tiefen Denkmodells unterstützt native multimodale Chain-of-Thought-Mechanismen und bietet im Vergleich zur vorherigen Standardversion umfassende Verbesserungen."
  },
  "hunyuan-turbo": {
    "description": "Die Vorschauversion des neuen großen Sprachmodells von Hunyuan verwendet eine neuartige hybride Expertenmodellstruktur (MoE) und bietet im Vergleich zu Hunyuan-Pro eine schnellere Inferenz und bessere Leistung."
  },
  "hunyuan-turbo-20241223": {
    "description": "Diese Version optimiert: Datenanweisungs-Skalierung, erhebliche Verbesserung der allgemeinen Generalisierungsfähigkeit des Modells; erhebliche Verbesserung der mathematischen, programmierbaren und logischen Denkfähigkeiten; Optimierung der Fähigkeiten im Textverständnis und der Wortverständnisfähigkeiten; Optimierung der Qualität der Inhaltserzeugung in der Texterstellung."
  },
  "hunyuan-turbo-latest": {
    "description": "Allgemeine Optimierung der Benutzererfahrung, einschließlich NLP-Verständnis, Texterstellung, Smalltalk, Wissensfragen, Übersetzung, Fachgebieten usw.; Verbesserung der Menschlichkeit, Optimierung der emotionalen Intelligenz des Modells; Verbesserung der Fähigkeit des Modells, bei unklaren Absichten aktiv Klarheit zu schaffen; Verbesserung der Bearbeitungsfähigkeit von Fragen zur Wort- und Satzanalyse; Verbesserung der Qualität und Interaktivität der Kreation; Verbesserung der Mehrfachinteraktionserfahrung."
  },
  "hunyuan-turbo-vision": {
    "description": "Das neue Flaggschiff-Modell der visuellen Sprache von Hunyuan, das eine brandneue Struktur des gemischten Expertenmodells (MoE) verwendet, bietet umfassende Verbesserungen in den Fähigkeiten zur grundlegenden Erkennung, Inhaltserstellung, Wissensfragen und Analyse sowie Schlussfolgerungen im Vergleich zum vorherigen Modell."
  },
  "hunyuan-turbos-20250313": {
    "description": "Vereinheitlichung des Stils bei mathematischen Lösungswegen und Verstärkung der mehrstufigen mathematischen Frage-Antwort-Interaktion. Optimierung des Antwortstils bei Textkreationen, Entfernung von KI-typischen Merkmalen und Steigerung der literarischen Ausdruckskraft."
  },
  "hunyuan-turbos-20250416": {
    "description": "Upgrade der vortrainierten Basis zur Stärkung des Befehlsverständnisses und der Befehlsbefolgung; Verbesserung der naturwissenschaftlichen Fähigkeiten in Mathematik, Programmierung, Logik und Wissenschaft während der Feinabstimmungsphase; Steigerung der Qualität in literarischer Kreativität, Textverständnis, Übersetzungsgenauigkeit und Wissensfragen; Verstärkung der Agentenfähigkeiten in verschiedenen Bereichen mit Schwerpunkt auf dem Verständnis mehrstufiger Dialoge."
  },
  "hunyuan-turbos-20250604": {
    "description": "Upgrade der vortrainierten Basis, verbessert Schreib- und Leseverständnisfähigkeiten, steigert deutlich die Programmier- und naturwissenschaftlichen Kompetenzen und verbessert kontinuierlich die Befolgung komplexer Anweisungen."
  },
  "hunyuan-turbos-latest": {
    "description": "hunyuan-TurboS ist die neueste Version des Hunyuan-Flaggschiffmodells, das über verbesserte Denkfähigkeiten und ein besseres Nutzungserlebnis verfügt."
  },
  "hunyuan-turbos-longtext-128k-20250325": {
    "description": "Experte für die Verarbeitung von langen Textaufgaben wie Dokumentenzusammenfassungen und Dokumentenfragen, mit der Fähigkeit, allgemeine Textgenerierungsaufgaben zu bewältigen. Es zeigt hervorragende Leistungen bei der Analyse und Generierung von langen Texten und kann komplexe und detaillierte Anforderungen an die Verarbeitung langer Inhalte effektiv bewältigen."
  },
  "hunyuan-turbos-role-plus": {
    "description": "Die neueste Version des Hunyuan-Rollenspielsmodells, feinabgestimmt und trainiert von Hunyuan, basiert auf dem Hunyuan-Modell und wurde mit Datensätzen für Rollenspielszenarien weiter trainiert, um in Rollenspielszenarien bessere Grundleistungen zu erzielen."
  },
  "hunyuan-turbos-vision": {
    "description": "Dieses Modell eignet sich für Szenarien mit Bild- und Textverständnis und basiert auf dem neuesten hunyuan turbos. Es ist ein neues Flaggschiff-Visuell-Sprachmodell, das sich auf Aufgaben des Bild-Text-Verstehens konzentriert, einschließlich bildbasierter Entitätenerkennung, Wissensfragen, Textkreation und fotografiebasierter Problemlösung, mit umfassenden Verbesserungen gegenüber der Vorgängerversion."
  },
  "hunyuan-turbos-vision-20250619": {
    "description": "Die neueste Version des hunyuan turbos-vision Flaggschiff-Visuell-Sprachmodells bietet umfassende Verbesserungen bei Aufgaben des Bild-Text-Verstehens, einschließlich bildbasierter Entitätenerkennung, Wissensfragen, Textkreation und fotografiebasierter Problemlösung, im Vergleich zur vorherigen Standardversion."
  },
  "hunyuan-vision": {
    "description": "Das neueste multimodale Modell von Hunyuan unterstützt die Eingabe von Bildern und Text zur Generierung von Textinhalten."
  },
  "image-01": {
    "description": "Neues Bildgenerierungsmodell mit feiner Bilddarstellung, unterstützt Text-zu-Bild und Bild-zu-Bild."
  },
  "image-01-live": {
    "description": "Bildgenerierungsmodell mit feiner Bilddarstellung, unterstützt Text-zu-Bild und Stil-Einstellungen."
  },
  "imagen-4.0-fast-generate-001": {
<<<<<<< HEAD
    "description": "Imagen, 4. Generation der Text-zu-Bild-Modellreihe – Schnellversion"
=======
    "description": "Imagen – Text-zu-Bild-Modellreihe der 4. Generation (Fast-Version)"
>>>>>>> 8d479074
  },
  "imagen-4.0-generate-001": {
    "description": "Imagen, Text-zu-Bild-Modellreihe der 4. Generation"
  },
  "imagen-4.0-generate-preview-06-06": {
    "description": "Imagen 4. Generation Text-zu-Bild Modellserie"
  },
  "imagen-4.0-ultra-generate-001": {
<<<<<<< HEAD
    "description": "Imagen, 4. Generation der Text-zu-Bild-Modellreihe, Ultra-Version"
=======
    "description": "Imagen, Text-zu-Bild-Modell der 4. Generation (Ultra-Version)"
>>>>>>> 8d479074
  },
  "imagen-4.0-ultra-generate-preview-06-06": {
    "description": "Imagen 4. Generation Text-zu-Bild Modellserie Ultra-Version"
  },
  "imagen4/preview": {
    "description": "Hochwertiges bildgenerierendes Modell von Google."
  },
  "internlm/internlm2_5-7b-chat": {
    "description": "InternLM2.5 bietet intelligente Dialoglösungen in mehreren Szenarien."
  },
  "internlm2.5-latest": {
    "description": "Unsere neueste Modellreihe mit herausragender Schlussfolgerungsleistung, die eine Kontextlänge von 1M unterstützt und über verbesserte Anweisungsbefolgung und Toolaufrufmöglichkeiten verfügt."
  },
  "internlm3-latest": {
    "description": "Unsere neueste Modellreihe bietet herausragende Inferenzleistungen und führt die Open-Source-Modelle in ihrer Gewichtsklasse an. Standardmäßig verweist sie auf unser neuestes veröffentlichtes InternLM3-Modell."
  },
  "internvl2.5-latest": {
    "description": "Die von uns weiterhin unterstützte Version InternVL2.5 bietet hervorragende und stabile Leistungen. Standardmäßig verweist es auf unser neuestes veröffentlichtes InternVL2.5-Modell, derzeit auf internvl2.5-78b."
  },
  "internvl3-latest": {
    "description": "Unser neuestes multimodales Großmodell bietet verbesserte Fähigkeiten im Verständnis von Text und Bildern sowie im langfristigen Verständnis von Bildern und erreicht eine Leistung, die mit führenden proprietären Modellen vergleichbar ist. Standardmäßig verweist es auf unser neuestes veröffentlichtes InternVL-Modell, derzeit auf internvl3-78b."
  },
  "irag-1.0": {
    "description": "Das von Baidu entwickelte iRAG (image based RAG) ist eine durch Suche verstärkte Text-zu-Bild-Technologie, die Baidus Milliarden von Bildressourcen mit leistungsstarken Basismodellen kombiniert, um ultra-realistische Bilder zu erzeugen. Das Gesamtergebnis übertrifft native Text-zu-Bild-Systeme deutlich, wirkt weniger künstlich und ist kostengünstig. iRAG zeichnet sich durch keine Halluzinationen, hohe Realitätsnähe und sofortige Verfügbarkeit aus."
  },
  "jamba-large": {
    "description": "Unser leistungsstärkstes und fortschrittlichstes Modell, das speziell für die Bewältigung komplexer Aufgaben auf Unternehmensebene entwickelt wurde und herausragende Leistung bietet."
  },
  "jamba-mini": {
    "description": "Das effizienteste Modell seiner Klasse, das Geschwindigkeit und Qualität vereint und eine kompakte Bauweise aufweist."
  },
  "jina-deepsearch-v1": {
    "description": "Die Tiefensuche kombiniert Websuche, Lesen und Schlussfolgern und ermöglicht umfassende Untersuchungen. Sie können es als einen Agenten betrachten, der Ihre Forschungsaufgaben übernimmt – er führt eine umfassende Suche durch und iteriert mehrfach, bevor er eine Antwort gibt. Dieser Prozess umfasst kontinuierliche Forschung, Schlussfolgerungen und die Lösung von Problemen aus verschiedenen Perspektiven. Dies unterscheidet sich grundlegend von den Standard-Großmodellen, die Antworten direkt aus vortrainierten Daten generieren, sowie von traditionellen RAG-Systemen, die auf einmaligen Oberflächensuchen basieren."
  },
  "kimi-k2": {
    "description": "Kimi-K2 ist ein von Moonshot AI entwickeltes MoE-Basis-Modell mit herausragenden Code- und Agentenfähigkeiten, insgesamt 1 Billion Parameter und 32 Milliarden aktivierten Parametern. In Benchmark-Tests zu allgemeinem Wissen, Programmierung, Mathematik und Agentenaufgaben übertrifft das K2-Modell andere führende Open-Source-Modelle."
  },
  "kimi-k2-0711-preview": {
    "description": "kimi-k2 ist ein MoE-Architektur-Basis-Modell mit außergewöhnlichen Fähigkeiten in Code und Agentenfunktionen, mit insgesamt 1 Billion Parametern und 32 Milliarden aktiven Parametern. In Benchmark-Tests zu allgemeinem Wissen, Programmierung, Mathematik und Agenten übertrifft das K2-Modell andere führende Open-Source-Modelle."
  },
  "kimi-k2-turbo-preview": {
<<<<<<< HEAD
    "description": "kimi-k2 ist ein Basis‑Modell mit MoE‑(Mixture‑of‑Experts)‑Architektur und besitzt ausgeprägte Programmier‑ und Agentenfähigkeiten. Es verfügt über insgesamt 1 Billion Parameter, davon werden 32 Milliarden Parameter aktiviert. In Benchmark‑Tests in den Hauptkategorien allgemeines Wissens‑ und Schlussfolgerungsvermögen, Programmierung, Mathematik und Agenten übertrifft das K2‑Modell die gängigen Open‑Source‑Modelle."
=======
    "description": "kimi-k2 ist ein Basis-Modell mit MoE-Architektur und besonders starken Fähigkeiten im Bereich Code und Agenten. Es verfügt über insgesamt 1T Parameter und 32B aktivierte Parameter. In Benchmark-Tests der wichtigsten Kategorien – allgemeines Wissens-Reasoning, Programmierung, Mathematik und Agenten – übertrifft das K2-Modell die Leistung anderer gängiger Open‑Source‑Modelle."
>>>>>>> 8d479074
  },
  "kimi-latest": {
    "description": "Das Kimi intelligente Assistenzprodukt verwendet das neueste Kimi Großmodell, das möglicherweise noch instabile Funktionen enthält. Es unterstützt die Bildverarbeitung und wählt automatisch das Abrechnungsmodell 8k/32k/128k basierend auf der Länge des angeforderten Kontexts aus."
  },
  "kimi-thinking-preview": {
    "description": "Das kimi-thinking-preview Modell von Moon’s Dark Side ist ein multimodales Denkmodell mit Fähigkeiten zu multimodalem und allgemeinem logischem Denken. Es ist spezialisiert auf tiefgehende Schlussfolgerungen und hilft dabei, komplexere und schwierigere Aufgaben zu lösen."
  },
  "learnlm-1.5-pro-experimental": {
    "description": "LearnLM ist ein experimentelles, aufgabenorientiertes Sprachmodell, das darauf trainiert wurde, den Prinzipien der Lernwissenschaft zu entsprechen und in Lehr- und Lernszenarien systematische Anweisungen zu befolgen, als Expertenmentor zu fungieren usw."
  },
  "learnlm-2.0-flash-experimental": {
    "description": "LearnLM ist ein experimentelles, aufgabenbezogenes Sprachmodell, das darauf trainiert wurde, den Prinzipien der Lernwissenschaft zu entsprechen und in Lehr- und Lernszenarien systematische Anweisungen zu befolgen, als Expertenmentor zu fungieren usw."
  },
  "lite": {
    "description": "Spark Lite ist ein leichtgewichtiges großes Sprachmodell mit extrem niedriger Latenz und effizienter Verarbeitung, das vollständig kostenlos und offen ist und Echtzeitsuchfunktionen unterstützt. Seine schnelle Reaktionsfähigkeit macht es besonders geeignet für Inferenzanwendungen und Modellanpassungen auf Geräten mit geringer Rechenleistung und bietet den Nutzern ein hervorragendes Kosten-Nutzen-Verhältnis sowie ein intelligentes Erlebnis, insbesondere in den Bereichen Wissensabfragen, Inhaltserstellung und Suchszenarien."
  },
  "llama-2-7b-chat": {
    "description": "Llama2 ist eine Serie großer Sprachmodelle (LLM), die von Meta entwickelt und als Open Source veröffentlicht wurden. Diese Serie umfasst generative Textmodelle mit einer Parameteranzahl von 7 Milliarden bis 70 Milliarden, die vortrainiert und feinjustiert wurden. Architekturtechnisch ist Llama2 ein autoregressives Sprachmodell, das eine optimierte Transformer-Architektur verwendet. Die angepassten Versionen nutzen überwachte Feinabstimmung (SFT) und Reinforcement Learning mit menschlichem Feedback (RLHF), um den menschlichen Vorlieben für Nützlichkeit und Sicherheit zu entsprechen. Llama2 übertrifft die Leistung der Llama-Serie in mehreren akademischen Datensätzen und bietet Inspiration für die Entwicklung und Gestaltung vieler anderer Modelle."
  },
  "llama-3.1-70b-versatile": {
    "description": "Llama 3.1 70B bietet leistungsstarke KI-Schlussfolgerungsfähigkeiten, die für komplexe Anwendungen geeignet sind und eine hohe Rechenverarbeitung bei gleichzeitiger Effizienz und Genauigkeit unterstützen."
  },
  "llama-3.1-8b-instant": {
    "description": "Llama 3.1 8B ist ein leistungsstarkes Modell, das schnelle Textgenerierungsfähigkeiten bietet und sich hervorragend für Anwendungen eignet, die große Effizienz und Kosteneffektivität erfordern."
  },
  "llama-3.1-instruct": {
    "description": "Das Llama 3.1 Instruktionstuning-Modell ist für Dialogszenarien optimiert und übertrifft in gängigen Branchenbenchmarks viele bestehende Open-Source-Chatmodelle."
  },
  "llama-3.2-11b-vision-instruct": {
    "description": "Überlegene Bildverarbeitungsfähigkeiten auf hochauflösenden Bildern, geeignet für visuelle Verständnisanwendungen."
  },
  "llama-3.2-11b-vision-preview": {
    "description": "Llama 3.2 ist darauf ausgelegt, Aufgaben zu bearbeiten, die visuelle und textuelle Daten kombinieren. Es zeigt hervorragende Leistungen bei Aufgaben wie Bildbeschreibung und visuellen Fragen und Antworten und überbrückt die Kluft zwischen Sprachgenerierung und visueller Schlussfolgerung."
  },
  "llama-3.2-90b-vision-instruct": {
    "description": "Erweiterte Bildverarbeitungsfähigkeiten für visuelle Verständnisagentenanwendungen."
  },
  "llama-3.2-90b-vision-preview": {
    "description": "Llama 3.2 ist darauf ausgelegt, Aufgaben zu bearbeiten, die visuelle und textuelle Daten kombinieren. Es zeigt hervorragende Leistungen bei Aufgaben wie Bildbeschreibung und visuellen Fragen und Antworten und überbrückt die Kluft zwischen Sprachgenerierung und visueller Schlussfolgerung."
  },
  "llama-3.2-vision-instruct": {
    "description": "Das Llama 3.2-Vision-Instruct-Modell ist optimiert für visuelle Erkennung, Bildschlussfolgerungen, Bildbeschreibungen und das Beantworten von allgemeinen Fragen, die mit Bildern zusammenhängen."
  },
  "llama-3.3-70b-instruct": {
    "description": "Llama 3.3 ist das fortschrittlichste mehrsprachige Open-Source-Sprachmodell der Llama-Serie, das eine Leistung bietet, die mit einem 405B-Modell vergleichbar ist, und das zu extrem niedrigen Kosten. Es basiert auf der Transformer-Architektur und verbessert die Nützlichkeit und Sicherheit durch überwachte Feinabstimmung (SFT) und verstärkendes Lernen mit menschlichem Feedback (RLHF). Die auf Anweisungen optimierte Version ist speziell für mehrsprachige Dialoge optimiert und übertrifft in mehreren Branchenbenchmarks viele Open-Source- und geschlossene Chat-Modelle. Das Wissensdatum endet im Dezember 2023."
  },
  "llama-3.3-70b-versatile": {
    "description": "Das Meta Llama 3.3 ist ein mehrsprachiges, großes Sprachmodell (LLM), das aus einem vortrainierten und anweisungsorientierten generativen Modell mit 70B (Text-Eingabe/Text-Ausgabe) besteht. Das anweisungsorientierte Modell von Llama 3.3 ist für mehrsprachige Dialoganwendungen optimiert und übertrifft viele verfügbare Open-Source- und Closed-Source-Chat-Modelle bei gängigen Branchenbenchmarks."
  },
  "llama-3.3-instruct": {
    "description": "Das Llama 3.3 Instruct-Modell ist für Dialogszenarien optimiert und übertrifft in gängigen Branchenbenchmarks viele bestehende Open-Source-Chatmodelle."
  },
  "llama3-70b-8192": {
    "description": "Meta Llama 3 70B bietet unvergleichliche Fähigkeiten zur Verarbeitung von Komplexität und ist maßgeschneidert für Projekte mit hohen Anforderungen."
  },
  "llama3-8b-8192": {
    "description": "Meta Llama 3 8B bietet hervorragende Schlussfolgerungsfähigkeiten und eignet sich für eine Vielzahl von Anwendungsanforderungen."
  },
  "llama3-groq-70b-8192-tool-use-preview": {
    "description": "Llama 3 Groq 70B Tool Use bietet leistungsstarke Werkzeugaufruf-Fähigkeiten und unterstützt die effiziente Verarbeitung komplexer Aufgaben."
  },
  "llama3-groq-8b-8192-tool-use-preview": {
    "description": "Llama 3 Groq 8B Tool Use ist ein Modell, das für die effiziente Nutzung von Werkzeugen optimiert ist und schnelle parallele Berechnungen unterstützt."
  },
  "llama3.1": {
    "description": "Llama 3.1 ist ein führendes Modell von Meta, das bis zu 405B Parameter unterstützt und in den Bereichen komplexe Dialoge, mehrsprachige Übersetzungen und Datenanalysen eingesetzt werden kann."
  },
  "llama3.1:405b": {
    "description": "Llama 3.1 ist ein führendes Modell von Meta, das bis zu 405B Parameter unterstützt und in den Bereichen komplexe Dialoge, mehrsprachige Übersetzungen und Datenanalysen eingesetzt werden kann."
  },
  "llama3.1:70b": {
    "description": "Llama 3.1 ist ein führendes Modell von Meta, das bis zu 405B Parameter unterstützt und in den Bereichen komplexe Dialoge, mehrsprachige Übersetzungen und Datenanalysen eingesetzt werden kann."
  },
  "llava": {
    "description": "LLaVA ist ein multimodales Modell, das visuelle Encoder und Vicuna kombiniert und für starke visuelle und sprachliche Verständnisse sorgt."
  },
  "llava-v1.5-7b-4096-preview": {
    "description": "LLaVA 1.5 7B bietet integrierte visuelle Verarbeitungsfähigkeiten, um komplexe Ausgaben aus visuellen Informationen zu generieren."
  },
  "llava:13b": {
    "description": "LLaVA ist ein multimodales Modell, das visuelle Encoder und Vicuna kombiniert und für starke visuelle und sprachliche Verständnisse sorgt."
  },
  "llava:34b": {
    "description": "LLaVA ist ein multimodales Modell, das visuelle Encoder und Vicuna kombiniert und für starke visuelle und sprachliche Verständnisse sorgt."
  },
  "magistral-medium-latest": {
<<<<<<< HEAD
    "description": "Magistral Medium 1.1 ist ein führendes Inferenzmodell, das Mistral AI im Juli 2025 veröffentlicht hat."
=======
    "description": "Magistral Medium 1.1 ist ein fortschrittliches Inferenzmodell, das Mistral AI im Juli 2025 veröffentlicht hat."
>>>>>>> 8d479074
  },
  "mathstral": {
    "description": "MathΣtral ist für wissenschaftliche Forschung und mathematische Schlussfolgerungen konzipiert und bietet effektive Rechenfähigkeiten und Ergebnisinterpretationen."
  },
  "max-32k": {
    "description": "Spark Max 32K bietet eine große Kontextverarbeitungsfähigkeit mit verbesserter Kontextverständnis und logischer Schlussfolgerungsfähigkeit und unterstützt Texteingaben von bis zu 32K Tokens, was es ideal für das Lesen langer Dokumente und private Wissensabfragen macht."
  },
  "megrez-3b-instruct": {
    "description": "Megrez-3B-Instruct ist ein großes Sprachmodell, das vollständig von Wuxin XinQiong trainiert wurde. Megrez-3B-Instruct zielt darauf ab, durch die Idee der Hardware-Software-Kooperation eine schnelle Inferenz, ein kompaktes Design und eine benutzerfreundliche Endgerätlösung zu schaffen."
  },
  "meta-llama-3-70b-instruct": {
    "description": "Ein leistungsstarkes Modell mit 70 Milliarden Parametern, das in den Bereichen Schlussfolgerungen, Programmierung und breiten Sprachanwendungen herausragt."
  },
  "meta-llama-3-8b-instruct": {
    "description": "Ein vielseitiges Modell mit 8 Milliarden Parametern, das für Dialog- und Textgenerierungsaufgaben optimiert ist."
  },
  "meta-llama-3.1-405b-instruct": {
    "description": "Die Llama 3.1-Modelle, die auf Anweisungen optimiert sind, sind für mehrsprachige Dialoganwendungen optimiert und übertreffen viele der verfügbaren Open-Source- und geschlossenen Chat-Modelle in gängigen Branchenbenchmarks."
  },
  "meta-llama-3.1-70b-instruct": {
    "description": "Die Llama 3.1-Modelle, die auf Anweisungen optimiert sind, sind für mehrsprachige Dialoganwendungen optimiert und übertreffen viele der verfügbaren Open-Source- und geschlossenen Chat-Modelle in gängigen Branchenbenchmarks."
  },
  "meta-llama-3.1-8b-instruct": {
    "description": "Die Llama 3.1-Modelle, die auf Anweisungen optimiert sind, sind für mehrsprachige Dialoganwendungen optimiert und übertreffen viele der verfügbaren Open-Source- und geschlossenen Chat-Modelle in gängigen Branchenbenchmarks."
  },
  "meta-llama/Llama-2-13b-chat-hf": {
    "description": "LLaMA-2 Chat (13B) bietet hervorragende Sprachverarbeitungsfähigkeiten und ein ausgezeichnetes Interaktionserlebnis."
  },
  "meta-llama/Llama-2-70b-hf": {
    "description": "LLaMA-2 bietet hervorragende Sprachverarbeitungsfähigkeiten und ein großartiges Interaktionserlebnis."
  },
  "meta-llama/Llama-3-70b-chat-hf": {
    "description": "LLaMA-3 Chat (70B) ist ein leistungsstarkes Chat-Modell, das komplexe Dialoganforderungen unterstützt."
  },
  "meta-llama/Llama-3-8b-chat-hf": {
    "description": "LLaMA-3 Chat (8B) bietet mehrsprachige Unterstützung und deckt ein breites Spektrum an Fachwissen ab."
  },
  "meta-llama/Llama-3.2-11B-Vision-Instruct-Turbo": {
    "description": "LLaMA 3.2 ist darauf ausgelegt, Aufgaben zu bewältigen, die sowohl visuelle als auch Textdaten kombinieren. Es erzielt hervorragende Ergebnisse bei Aufgaben wie Bildbeschreibung und visueller Fragebeantwortung und überbrückt die Kluft zwischen Sprachgenerierung und visueller Schlussfolgerung."
  },
  "meta-llama/Llama-3.2-3B-Instruct-Turbo": {
    "description": "LLaMA 3.2 ist darauf ausgelegt, Aufgaben zu bewältigen, die sowohl visuelle als auch Textdaten kombinieren. Es erzielt hervorragende Ergebnisse bei Aufgaben wie Bildbeschreibung und visueller Fragebeantwortung und überbrückt die Kluft zwischen Sprachgenerierung und visueller Schlussfolgerung."
  },
  "meta-llama/Llama-3.2-90B-Vision-Instruct-Turbo": {
    "description": "LLaMA 3.2 ist darauf ausgelegt, Aufgaben zu bewältigen, die sowohl visuelle als auch Textdaten kombinieren. Es erzielt hervorragende Ergebnisse bei Aufgaben wie Bildbeschreibung und visueller Fragebeantwortung und überbrückt die Kluft zwischen Sprachgenerierung und visueller Schlussfolgerung."
  },
  "meta-llama/Llama-3.3-70B-Instruct-Turbo": {
    "description": "Das Meta Llama 3.3 mehrsprachige große Sprachmodell (LLM) ist ein vortrainiertes und anweisungsoptimiertes Generierungsmodell mit 70B (Textinput/Textoutput). Das anweisungsoptimierte reine Textmodell von Llama 3.3 wurde für mehrsprachige Dialoganwendungen optimiert und übertrifft viele verfügbare Open-Source- und geschlossene Chat-Modelle in gängigen Branchenbenchmarks."
  },
  "meta-llama/Llama-Vision-Free": {
    "description": "LLaMA 3.2 ist darauf ausgelegt, Aufgaben zu bewältigen, die sowohl visuelle als auch Textdaten kombinieren. Es erzielt hervorragende Ergebnisse bei Aufgaben wie Bildbeschreibung und visueller Fragebeantwortung und überbrückt die Kluft zwischen Sprachgenerierung und visueller Schlussfolgerung."
  },
  "meta-llama/Meta-Llama-3-70B-Instruct-Lite": {
    "description": "Llama 3 70B Instruct Lite ist für Umgebungen geeignet, die hohe Leistung und niedrige Latenz erfordern."
  },
  "meta-llama/Meta-Llama-3-70B-Instruct-Turbo": {
    "description": "Llama 3 70B Instruct Turbo bietet hervorragende Sprachverständnis- und Generierungsfähigkeiten und eignet sich für die anspruchsvollsten Rechenaufgaben."
  },
  "meta-llama/Meta-Llama-3-8B-Instruct-Lite": {
    "description": "Llama 3 8B Instruct Lite ist für ressourcenbeschränkte Umgebungen geeignet und bietet eine hervorragende Balance zwischen Leistung und Effizienz."
  },
  "meta-llama/Meta-Llama-3-8B-Instruct-Turbo": {
    "description": "Llama 3 8B Instruct Turbo ist ein leistungsstarkes großes Sprachmodell, das eine breite Palette von Anwendungsszenarien unterstützt."
  },
  "meta-llama/Meta-Llama-3.1-405B-Instruct": {
    "description": "LLaMA 3.1 405B ist ein leistungsstarkes Modell für Vortraining und Anweisungsanpassung."
  },
  "meta-llama/Meta-Llama-3.1-405B-Instruct-Turbo": {
    "description": "Das 405B Llama 3.1 Turbo-Modell bietet eine enorme Kapazität zur Unterstützung von Kontexten für die Verarbeitung großer Datenmengen und zeigt herausragende Leistungen in groß angelegten KI-Anwendungen."
  },
  "meta-llama/Meta-Llama-3.1-70B": {
    "description": "Llama 3.1 ist das führende Modell von Meta, das bis zu 405B Parameter unterstützt und in komplexen Gesprächen, mehrsprachiger Übersetzung und Datenanalyse eingesetzt werden kann."
  },
  "meta-llama/Meta-Llama-3.1-70B-Instruct-Turbo": {
    "description": "Das Llama 3.1 70B-Modell wurde feinabgestimmt und eignet sich für hochbelastete Anwendungen, die auf FP8 quantisiert wurden, um eine effizientere Rechenleistung und Genauigkeit zu bieten und in komplexen Szenarien hervorragende Leistungen zu gewährleisten."
  },
  "meta-llama/Meta-Llama-3.1-8B-Instruct-Turbo": {
    "description": "Das Llama 3.1 8B-Modell verwendet FP8-Quantisierung und unterstützt bis zu 131.072 Kontextmarkierungen, es ist eines der besten Open-Source-Modelle, das sich für komplexe Aufgaben eignet und in vielen Branchenbenchmarks übertrifft."
  },
  "meta-llama/llama-3-70b-instruct": {
    "description": "Llama 3 70B Instruct ist optimiert für qualitativ hochwertige Dialogszenarien und zeigt hervorragende Leistungen in verschiedenen menschlichen Bewertungen."
  },
  "meta-llama/llama-3-8b-instruct": {
    "description": "Llama 3 8B Instruct optimiert qualitativ hochwertige Dialogszenarien und bietet bessere Leistungen als viele geschlossene Modelle."
  },
  "meta-llama/llama-3.1-70b-instruct": {
    "description": "Llama 3.1 70B Instruct ist speziell für qualitativ hochwertige Dialoge konzipiert und zeigt herausragende Leistungen in menschlichen Bewertungen, besonders geeignet für hochinteraktive Szenarien."
  },
  "meta-llama/llama-3.1-8b-instruct": {
    "description": "Llama 3.1 8B Instruct ist die neueste Version von Meta, optimiert für qualitativ hochwertige Dialogszenarien und übertrifft viele führende geschlossene Modelle."
  },
  "meta-llama/llama-3.1-8b-instruct:free": {
    "description": "LLaMA 3.1 bietet Unterstützung für mehrere Sprachen und gehört zu den führenden generativen Modellen der Branche."
  },
  "meta-llama/llama-3.2-11b-vision-instruct": {
    "description": "LLaMA 3.2 ist darauf ausgelegt, Aufgaben zu bearbeiten, die visuelle und textuelle Daten kombinieren. Es zeigt hervorragende Leistungen bei Aufgaben wie Bildbeschreibung und visuellem Fragen und Antworten und überbrückt die Kluft zwischen Sprachgenerierung und visueller Schlussfolgerung."
  },
  "meta-llama/llama-3.2-3b-instruct": {
    "description": "meta-llama/llama-3.2-3b-instruct"
  },
  "meta-llama/llama-3.2-90b-vision-instruct": {
    "description": "LLaMA 3.2 ist darauf ausgelegt, Aufgaben zu bearbeiten, die visuelle und textuelle Daten kombinieren. Es zeigt hervorragende Leistungen bei Aufgaben wie Bildbeschreibung und visuellem Fragen und Antworten und überbrückt die Kluft zwischen Sprachgenerierung und visueller Schlussfolgerung."
  },
  "meta-llama/llama-3.3-70b-instruct": {
    "description": "Llama 3.3 ist das fortschrittlichste mehrsprachige Open-Source-Sprachmodell der Llama-Serie, das eine Leistung bietet, die mit einem 405B-Modell vergleichbar ist, und das zu extrem niedrigen Kosten. Es basiert auf der Transformer-Architektur und verbessert die Nützlichkeit und Sicherheit durch überwachte Feinabstimmung (SFT) und verstärkendes Lernen mit menschlichem Feedback (RLHF). Die auf Anweisungen optimierte Version ist speziell für mehrsprachige Dialoge optimiert und übertrifft in mehreren Branchenbenchmarks viele Open-Source- und geschlossene Chat-Modelle. Das Wissensdatum endet im Dezember 2023."
  },
  "meta-llama/llama-3.3-70b-instruct:free": {
    "description": "Llama 3.3 ist das fortschrittlichste mehrsprachige Open-Source-Sprachmodell der Llama-Serie, das eine Leistung bietet, die mit einem 405B-Modell vergleichbar ist, und das zu extrem niedrigen Kosten. Es basiert auf der Transformer-Architektur und verbessert die Nützlichkeit und Sicherheit durch überwachte Feinabstimmung (SFT) und verstärkendes Lernen mit menschlichem Feedback (RLHF). Die auf Anweisungen optimierte Version ist speziell für mehrsprachige Dialoge optimiert und übertrifft in mehreren Branchenbenchmarks viele Open-Source- und geschlossene Chat-Modelle. Das Wissensdatum endet im Dezember 2023."
  },
  "meta.llama3-1-405b-instruct-v1:0": {
    "description": "Meta Llama 3.1 405B Instruct ist das größte und leistungsstärkste Modell innerhalb des Llama 3.1 Instruct Modells. Es handelt sich um ein hochentwickeltes Modell für dialogbasierte Schlussfolgerungen und die Generierung synthetischer Daten, das auch als Grundlage für die professionelle kontinuierliche Vorab- und Feinabstimmung in bestimmten Bereichen verwendet werden kann. Die mehrsprachigen großen Sprachmodelle (LLMs) von Llama 3.1 sind eine Gruppe von vortrainierten, anweisungsoptimierten Generierungsmodellen, die in den Größen 8B, 70B und 405B (Text-Eingabe/Ausgabe) verfügbar sind. Die anweisungsoptimierten Textmodelle (8B, 70B, 405B) sind speziell für mehrsprachige Dialoganwendungen optimiert und haben in gängigen Branchenbenchmarks viele verfügbare Open-Source-Chat-Modelle übertroffen. Llama 3.1 ist für kommerzielle und Forschungszwecke in mehreren Sprachen konzipiert. Die anweisungsoptimierten Textmodelle eignen sich für assistentengleiche Chats, während die vortrainierten Modelle für verschiedene Aufgaben der natürlichen Sprachgenerierung angepasst werden können. Das Llama 3.1 Modell unterstützt auch die Nutzung seiner Ausgaben zur Verbesserung anderer Modelle, einschließlich der Generierung synthetischer Daten und der Verfeinerung. Llama 3.1 ist ein autoregressives Sprachmodell, das auf einer optimierten Transformer-Architektur basiert. Die angepasste Version verwendet überwachte Feinabstimmung (SFT) und verstärkendes Lernen mit menschlichem Feedback (RLHF), um den menschlichen Präferenzen für Hilfsbereitschaft und Sicherheit zu entsprechen."
  },
  "meta.llama3-1-70b-instruct-v1:0": {
    "description": "Die aktualisierte Version von Meta Llama 3.1 70B Instruct umfasst eine erweiterte Kontextlänge von 128K, Mehrsprachigkeit und verbesserte Schlussfolgerungsfähigkeiten. Die von Llama 3.1 bereitgestellten mehrsprachigen großen Sprachmodelle (LLMs) sind eine Gruppe von vortrainierten, anweisungsoptimierten Generierungsmodellen, einschließlich Größen von 8B, 70B und 405B (Textinput/-output). Die anweisungsoptimierten Textmodelle (8B, 70B, 405B) sind für mehrsprachige Dialoganwendungen optimiert und übertreffen viele verfügbare Open-Source-Chat-Modelle in gängigen Branchenbenchmarks. Llama 3.1 ist für kommerzielle und Forschungszwecke in mehreren Sprachen konzipiert. Die anweisungsoptimierten Textmodelle eignen sich für assistentengleiche Chats, während die vortrainierten Modelle für eine Vielzahl von Aufgaben der natürlichen Sprachgenerierung angepasst werden können. Llama 3.1-Modelle unterstützen auch die Nutzung ihrer Ausgaben zur Verbesserung anderer Modelle, einschließlich der Generierung synthetischer Daten und der Verfeinerung. Llama 3.1 ist ein autoregressives Sprachmodell, das mit einer optimierten Transformer-Architektur entwickelt wurde. Die angepassten Versionen verwenden überwachte Feinabstimmung (SFT) und verstärkendes Lernen mit menschlichem Feedback (RLHF), um den menschlichen Präferenzen für Hilfsbereitschaft und Sicherheit zu entsprechen."
  },
  "meta.llama3-1-8b-instruct-v1:0": {
    "description": "Die aktualisierte Version von Meta Llama 3.1 8B Instruct umfasst eine erweiterte Kontextlänge von 128K, Mehrsprachigkeit und verbesserte Schlussfolgerungsfähigkeiten. Die von Llama 3.1 bereitgestellten mehrsprachigen großen Sprachmodelle (LLMs) sind eine Gruppe von vortrainierten, anweisungsoptimierten Generierungsmodellen, einschließlich Größen von 8B, 70B und 405B (Textinput/-output). Die anweisungsoptimierten Textmodelle (8B, 70B, 405B) sind für mehrsprachige Dialoganwendungen optimiert und übertreffen viele verfügbare Open-Source-Chat-Modelle in gängigen Branchenbenchmarks. Llama 3.1 ist für kommerzielle und Forschungszwecke in mehreren Sprachen konzipiert. Die anweisungsoptimierten Textmodelle eignen sich für assistentengleiche Chats, während die vortrainierten Modelle für eine Vielzahl von Aufgaben der natürlichen Sprachgenerierung angepasst werden können. Llama 3.1-Modelle unterstützen auch die Nutzung ihrer Ausgaben zur Verbesserung anderer Modelle, einschließlich der Generierung synthetischer Daten und der Verfeinerung. Llama 3.1 ist ein autoregressives Sprachmodell, das mit einer optimierten Transformer-Architektur entwickelt wurde. Die angepassten Versionen verwenden überwachte Feinabstimmung (SFT) und verstärkendes Lernen mit menschlichem Feedback (RLHF), um den menschlichen Präferenzen für Hilfsbereitschaft und Sicherheit zu entsprechen."
  },
  "meta.llama3-70b-instruct-v1:0": {
    "description": "Meta Llama 3 ist ein offenes großes Sprachmodell (LLM), das sich an Entwickler, Forscher und Unternehmen richtet und ihnen hilft, ihre Ideen für generative KI zu entwickeln, zu experimentieren und verantwortungsbewusst zu skalieren. Als Teil eines globalen Innovationssystems ist es besonders geeignet für die Erstellung von Inhalten, Dialog-KI, Sprachverständnis, Forschung und Unternehmensanwendungen."
  },
  "meta.llama3-8b-instruct-v1:0": {
    "description": "Meta Llama 3 ist ein offenes großes Sprachmodell (LLM), das sich an Entwickler, Forscher und Unternehmen richtet und ihnen hilft, ihre Ideen für generative KI zu entwickeln, zu experimentieren und verantwortungsbewusst zu skalieren. Als Teil eines globalen Innovationssystems ist es besonders geeignet für Umgebungen mit begrenzter Rechenleistung und Ressourcen, für Edge-Geräte und schnellere Trainingszeiten."
  },
  "meta/Llama-3.2-11B-Vision-Instruct": {
    "description": "Exzellente Bildinferenzfähigkeiten bei hochauflösenden Bildern, ideal für Anwendungen im Bereich visuelles Verständnis."
  },
  "meta/Llama-3.2-90B-Vision-Instruct": {
    "description": "Fortschrittliche Bildinferenzfähigkeiten für visuelle Verständnisagenten."
  },
  "meta/Llama-3.3-70B-Instruct": {
    "description": "Llama 3.3 ist das fortschrittlichste mehrsprachige Open-Source-Großsprachmodell der Llama-Reihe, das Leistung vergleichbar mit einem 405B-Modell zu sehr niedrigen Kosten bietet. Basierend auf der Transformer-Architektur, verbessert durch überwachtes Feintuning (SFT) und verstärkendes Lernen mit menschlichem Feedback (RLHF) für Nützlichkeit und Sicherheit. Die instruktionsoptimierte Version ist für mehrsprachige Dialoge optimiert und übertrifft viele offene und geschlossene Chatmodelle in verschiedenen Branchenbenchmarks. Wissensstand: Dezember 2023."
  },
  "meta/Meta-Llama-3-70B-Instruct": {
    "description": "Ein leistungsstarkes Modell mit 70 Milliarden Parametern, das hervorragende Leistungen bei Inferenz, Codierung und vielfältigen Sprachaufgaben zeigt."
  },
  "meta/Meta-Llama-3-8B-Instruct": {
    "description": "Ein vielseitiges Modell mit 8 Milliarden Parametern, optimiert für Dialog- und Textgenerierungsaufgaben."
  },
  "meta/Meta-Llama-3.1-405B-Instruct": {
    "description": "Llama 3.1 ist ein instruktionsoptimiertes Textmodell, das für mehrsprachige Dialoganwendungen optimiert wurde und in vielen verfügbaren offenen und geschlossenen Chatmodellen bei gängigen Branchenbenchmarks hervorragende Leistungen zeigt."
  },
  "meta/Meta-Llama-3.1-70B-Instruct": {
    "description": "Llama 3.1 ist ein instruktionsoptimiertes Textmodell, das für mehrsprachige Dialoganwendungen optimiert wurde und in vielen verfügbaren offenen und geschlossenen Chatmodellen bei gängigen Branchenbenchmarks hervorragende Leistungen zeigt."
  },
  "meta/Meta-Llama-3.1-8B-Instruct": {
    "description": "Llama 3.1 ist ein instruktionsoptimiertes Textmodell, das für mehrsprachige Dialoganwendungen optimiert wurde und in vielen verfügbaren offenen und geschlossenen Chatmodellen bei gängigen Branchenbenchmarks hervorragende Leistungen zeigt."
  },
  "meta/llama-3.1-405b-instruct": {
    "description": "Fortgeschrittenes LLM, das die Generierung synthetischer Daten, Wissensverdichtung und Schlussfolgerungen unterstützt, geeignet für Chatbots, Programmierung und spezifische Aufgaben."
  },
  "meta/llama-3.1-70b-instruct": {
    "description": "Ermöglicht komplexe Gespräche mit hervorragendem Kontextverständnis, Schlussfolgerungsfähigkeiten und Textgenerierungsfähigkeiten."
  },
  "meta/llama-3.1-8b-instruct": {
    "description": "Fortschrittliches, hochmodernes Modell mit Sprachverständnis, hervorragenden Schlussfolgerungsfähigkeiten und Textgenerierungsfähigkeiten."
  },
  "meta/llama-3.2-11b-vision-instruct": {
    "description": "Spitzenmäßiges visuelles Sprachmodell, das in der Lage ist, qualitativ hochwertige Schlussfolgerungen aus Bildern zu ziehen."
  },
  "meta/llama-3.2-1b-instruct": {
    "description": "Fortschrittliches, hochmodernes kleines Sprachmodell mit Sprachverständnis, hervorragenden Schlussfolgerungsfähigkeiten und Textgenerierungsfähigkeiten."
  },
  "meta/llama-3.2-3b-instruct": {
    "description": "Fortschrittliches, hochmodernes kleines Sprachmodell mit Sprachverständnis, hervorragenden Schlussfolgerungsfähigkeiten und Textgenerierungsfähigkeiten."
  },
  "meta/llama-3.2-90b-vision-instruct": {
    "description": "Spitzenmäßiges visuelles Sprachmodell, das in der Lage ist, qualitativ hochwertige Schlussfolgerungen aus Bildern zu ziehen."
  },
  "meta/llama-3.3-70b-instruct": {
    "description": "Fortschrittliches LLM, das auf Schlussfolgern, Mathematik, Allgemeinwissen und Funktionsaufrufen spezialisiert ist."
  },
  "microsoft/Phi-3-medium-128k-instruct": {
    "description": "Dasselbe Phi-3-medium-Modell, jedoch mit größerem Kontextfenster, geeignet für RAG oder wenige Eingabeaufforderungen."
  },
  "microsoft/Phi-3-medium-4k-instruct": {
    "description": "Ein Modell mit 14 Milliarden Parametern, das qualitativ besser als Phi-3-mini ist und sich auf hochwertige, inferenzintensive Daten konzentriert."
  },
  "microsoft/Phi-3-mini-128k-instruct": {
    "description": "Dasselbe Phi-3-mini-Modell, jedoch mit größerem Kontextfenster, geeignet für RAG oder wenige Eingabeaufforderungen."
  },
  "microsoft/Phi-3-mini-4k-instruct": {
    "description": "Das kleinste Mitglied der Phi-3-Familie, optimiert für Qualität und geringe Latenz."
  },
  "microsoft/Phi-3-small-128k-instruct": {
    "description": "Dasselbe Phi-3-small-Modell, jedoch mit größerem Kontextfenster, geeignet für RAG oder wenige Eingabeaufforderungen."
  },
  "microsoft/Phi-3-small-8k-instruct": {
    "description": "Ein Modell mit 7 Milliarden Parametern, das qualitativ besser als Phi-3-mini ist und sich auf hochwertige, inferenzintensive Daten konzentriert."
  },
  "microsoft/Phi-3.5-mini-instruct": {
    "description": "Aktualisierte Version des Phi-3-mini-Modells."
  },
  "microsoft/Phi-3.5-vision-instruct": {
    "description": "Aktualisierte Version des Phi-3-vision-Modells."
  },
  "microsoft/WizardLM-2-8x22B": {
    "description": "WizardLM 2 ist ein Sprachmodell von Microsoft AI, das in komplexen Dialogen, Mehrsprachigkeit, Inferenz und intelligenten Assistenten besonders gut abschneidet."
  },
  "microsoft/wizardlm-2-8x22b": {
    "description": "WizardLM-2 8x22B ist das fortschrittlichste Wizard-Modell von Microsoft AI und zeigt äußerst wettbewerbsfähige Leistungen."
  },
  "minicpm-v": {
    "description": "MiniCPM-V ist das neue multimodale Großmodell von OpenBMB, das über hervorragende OCR-Erkennungs- und multimodale Verständnisfähigkeiten verfügt und eine Vielzahl von Anwendungsszenarien unterstützt."
  },
  "ministral-3b-latest": {
    "description": "Ministral 3B ist das weltbeste Edge-Modell von Mistral."
  },
  "ministral-8b-latest": {
    "description": "Ministral 8B ist das kosteneffizienteste Edge-Modell von Mistral."
  },
  "mistral": {
    "description": "Mistral ist ein 7B-Modell von Mistral AI, das sich für vielfältige Anforderungen an die Sprachverarbeitung eignet."
  },
  "mistral-ai/Mistral-Large-2411": {
    "description": "Das Flaggschiffmodell von Mistral, geeignet für komplexe Aufgaben mit großem Inferenzbedarf oder hoher Spezialisierung (Textgenerierung, Codegenerierung, RAG oder Agenten)."
  },
  "mistral-ai/Mistral-Nemo": {
    "description": "Mistral Nemo ist ein hochmodernes Sprachmodell (LLM) mit führenden Fähigkeiten in seiner Größenklasse für Inferenz, Weltwissen und Codierung."
  },
  "mistral-ai/mistral-small-2503": {
    "description": "Mistral Small eignet sich für alle sprachbasierten Aufgaben, die hohe Effizienz und geringe Latenz erfordern."
  },
  "mistral-large": {
    "description": "Mixtral Large ist das Flaggschiff-Modell von Mistral, das die Fähigkeiten zur Codegenerierung, Mathematik und Schlussfolgerungen kombiniert und ein Kontextfenster von 128k unterstützt."
  },
  "mistral-large-instruct": {
    "description": "Mistral-Large-Instruct-2407 ist ein fortschrittliches dichtes großes Sprachmodell (LLM) mit 123 Milliarden Parametern und verfügt über state-of-the-art-Schließen, Wissen und Codierungsfähigkeiten."
  },
  "mistral-large-latest": {
    "description": "Mistral Large ist das Flaggschiff-Modell, das sich gut für mehrsprachige Aufgaben, komplexe Schlussfolgerungen und Codegenerierung eignet und die ideale Wahl für hochentwickelte Anwendungen ist."
  },
  "mistral-medium-latest": {
    "description": "Mistral Medium 3 bietet mit 8-fachen Kosten erstklassige Leistung und vereinfacht grundlegend die Unternehmensbereitstellung."
  },
  "mistral-nemo": {
    "description": "Mistral Nemo wurde in Zusammenarbeit mit Mistral AI und NVIDIA entwickelt und ist ein leistungsstarkes 12B-Modell."
  },
  "mistral-nemo-instruct": {
    "description": "Das große Sprachmodell (LLM) Mistral-Nemo-Instruct-2407 ist eine auf Befehle angepasste Version von Mistral-Nemo-Base-2407."
  },
  "mistral-small": {
    "description": "Mistral Small kann für jede sprachbasierte Aufgabe verwendet werden, die hohe Effizienz und geringe Latenz erfordert."
  },
  "mistral-small-latest": {
    "description": "Mistral Small ist eine kosteneffiziente, schnelle und zuverlässige Option für Anwendungsfälle wie Übersetzung, Zusammenfassung und Sentimentanalyse."
  },
  "mistralai/Mistral-7B-Instruct-v0.1": {
    "description": "Mistral (7B) Instruct ist bekannt für seine hohe Leistung und eignet sich für eine Vielzahl von Sprachaufgaben."
  },
  "mistralai/Mistral-7B-Instruct-v0.2": {
    "description": "Mistral 7B ist ein nach Bedarf feinabgestimmtes Modell, das optimierte Antworten auf Aufgaben bietet."
  },
  "mistralai/Mistral-7B-Instruct-v0.3": {
    "description": "Mistral (7B) Instruct v0.3 bietet effiziente Rechenleistung und natürliche Sprachverständnisfähigkeiten und eignet sich für eine Vielzahl von Anwendungen."
  },
  "mistralai/Mistral-7B-v0.1": {
    "description": "Mistral 7B ist ein kompaktes, aber leistungsstarkes Modell, das gut für Batch-Verarbeitung und einfache Aufgaben wie Klassifizierung und Textgenerierung geeignet ist und über gute Schlussfolgerungsfähigkeiten verfügt."
  },
  "mistralai/Mixtral-8x22B-Instruct-v0.1": {
    "description": "Mixtral-8x22B Instruct (141B) ist ein super großes Sprachmodell, das extrem hohe Verarbeitungsanforderungen unterstützt."
  },
  "mistralai/Mixtral-8x7B-Instruct-v0.1": {
    "description": "Mixtral 8x7B ist ein vortrainiertes sparsames Mischmodell, das für allgemeine Textaufgaben verwendet wird."
  },
  "mistralai/Mixtral-8x7B-v0.1": {
    "description": "Mixtral 8x7B ist ein sparsames Expertenmodell, das mehrere Parameter nutzt, um die Schlussfolgerungsgeschwindigkeit zu erhöhen, und sich gut für mehrsprachige und Code-Generierungsaufgaben eignet."
  },
  "mistralai/mistral-7b-instruct": {
    "description": "Mistral 7B Instruct ist ein hochleistungsfähiges Branchenstandardmodell mit Geschwindigkeitsoptimierung und Unterstützung für lange Kontexte."
  },
  "mistralai/mistral-nemo": {
    "description": "Mistral Nemo ist ein 7,3B-Parameter-Modell mit Unterstützung für mehrere Sprachen und hoher Programmierleistung."
  },
  "mixtral": {
    "description": "Mixtral ist das Expertenmodell von Mistral AI, das über Open-Source-Gewichte verfügt und Unterstützung bei der Codegenerierung und Sprachverständnis bietet."
  },
  "mixtral-8x7b-32768": {
    "description": "Mixtral 8x7B bietet hochgradig fehlertolerante parallele Berechnungsfähigkeiten und eignet sich für komplexe Aufgaben."
  },
  "mixtral:8x22b": {
    "description": "Mixtral ist das Expertenmodell von Mistral AI, das über Open-Source-Gewichte verfügt und Unterstützung bei der Codegenerierung und Sprachverständnis bietet."
  },
  "moonshot-v1-128k": {
    "description": "Moonshot V1 128K ist ein Modell mit überragenden Fähigkeiten zur Verarbeitung von langen Kontexten, das für die Generierung von sehr langen Texten geeignet ist und die Anforderungen komplexer Generierungsaufgaben erfüllt. Es kann Inhalte mit bis zu 128.000 Tokens verarbeiten und eignet sich hervorragend für Anwendungen in der Forschung, Wissenschaft und der Erstellung großer Dokumente."
  },
  "moonshot-v1-128k-vision-preview": {
    "description": "Das Kimi-Visionsmodell (einschließlich moonshot-v1-8k-vision-preview/moonshot-v1-32k-vision-preview/moonshot-v1-128k-vision-preview usw.) kann Bildinhalte verstehen, einschließlich Bildtext, Bildfarbe und Objektformen."
  },
  "moonshot-v1-32k": {
    "description": "Moonshot V1 32K bietet die Fähigkeit zur Verarbeitung von mittellangen Kontexten und kann 32.768 Tokens verarbeiten, was es besonders geeignet für die Generierung verschiedener langer Dokumente und komplexer Dialoge macht, die in den Bereichen Inhaltserstellung, Berichtsgenerierung und Dialogsysteme eingesetzt werden."
  },
  "moonshot-v1-32k-vision-preview": {
    "description": "Das Kimi-Visionsmodell (einschließlich moonshot-v1-8k-vision-preview/moonshot-v1-32k-vision-preview/moonshot-v1-128k-vision-preview usw.) kann Bildinhalte verstehen, einschließlich Bildtext, Bildfarbe und Objektformen."
  },
  "moonshot-v1-8k": {
    "description": "Moonshot V1 8K ist für die Generierung von Kurztextaufgaben konzipiert und bietet eine effiziente Verarbeitungsleistung, die 8.192 Tokens verarbeiten kann. Es eignet sich hervorragend für kurze Dialoge, Notizen und schnelle Inhaltserstellung."
  },
  "moonshot-v1-8k-vision-preview": {
    "description": "Das Kimi-Visionsmodell (einschließlich moonshot-v1-8k-vision-preview/moonshot-v1-32k-vision-preview/moonshot-v1-128k-vision-preview usw.) kann Bildinhalte verstehen, einschließlich Bildtext, Bildfarbe und Objektformen."
  },
  "moonshot-v1-auto": {
    "description": "Moonshot V1 Auto kann basierend auf der Anzahl der im aktuellen Kontext verwendeten Tokens das geeignete Modell auswählen."
  },
  "moonshotai/Kimi-Dev-72B": {
    "description": "Kimi-Dev-72B ist ein Open-Source-Großmodell für Quellcode, das durch umfangreiche Verstärkungslernoptimierung robuste und direkt produktionsreife Patches erzeugen kann. Dieses Modell erreichte auf SWE-bench Verified eine neue Höchstpunktzahl von 60,4 % und stellte damit einen Rekord für Open-Source-Modelle bei automatisierten Software-Engineering-Aufgaben wie Fehlerbehebung und Code-Review auf."
  },
  "moonshotai/Kimi-K2-Instruct": {
    "description": "Kimi K2 ist ein MoE-Basis-Modell mit herausragenden Code- und Agentenfähigkeiten, insgesamt 1 Billion Parameter und 32 Milliarden aktivierten Parametern. In Benchmark-Tests zu allgemeinem Wissen, Programmierung, Mathematik und Agentenaufgaben übertrifft das K2-Modell andere führende Open-Source-Modelle."
  },
  "moonshotai/kimi-k2-instruct": {
    "description": "kimi-k2 ist ein MoE-Architektur-Basismodell mit außergewöhnlichen Fähigkeiten in Code und Agenten, mit insgesamt 1 Billion Parametern und 32 Milliarden aktiven Parametern. In Benchmark-Tests zu allgemeinem Wissen, Programmierung, Mathematik und Agenten übertrifft das K2-Modell andere führende Open-Source-Modelle."
  },
  "nousresearch/hermes-2-pro-llama-3-8b": {
    "description": "Hermes 2 Pro Llama 3 8B ist die aktualisierte Version von Nous Hermes 2 und enthält die neuesten intern entwickelten Datensätze."
  },
  "nvidia/Llama-3.1-Nemotron-70B-Instruct-HF": {
    "description": "Llama 3.1 Nemotron 70B ist ein von NVIDIA maßgeschneidertes großes Sprachmodell, das darauf abzielt, die Hilfsfähigkeit der von LLM generierten Antworten auf Benutzeranfragen zu verbessern. Dieses Modell hat in Benchmark-Tests wie Arena Hard, AlpacaEval 2 LC und GPT-4-Turbo MT-Bench hervorragende Leistungen gezeigt und belegt bis zum 1. Oktober 2024 den ersten Platz in allen drei automatischen Ausrichtungsbenchmarks. Das Modell wurde mit RLHF (insbesondere REINFORCE), Llama-3.1-Nemotron-70B-Reward und HelpSteer2-Preference-Prompts auf dem Llama-3.1-70B-Instruct-Modell trainiert."
  },
  "nvidia/llama-3.1-nemotron-51b-instruct": {
    "description": "Einzigartiges Sprachmodell, das unvergleichliche Genauigkeit und Effizienz bietet."
  },
  "nvidia/llama-3.1-nemotron-70b-instruct": {
    "description": "Llama-3.1-Nemotron-70B-Instruct ist ein von NVIDIA maßgeschneidertes großes Sprachmodell, das darauf abzielt, die Hilfsbereitschaft der von LLM generierten Antworten zu verbessern."
  },
  "o1": {
    "description": "Konzentriert sich auf fortgeschrittene Inferenz und die Lösung komplexer Probleme, einschließlich mathematischer und wissenschaftlicher Aufgaben. Besonders geeignet für Anwendungen, die ein tiefes Verständnis des Kontexts und die Abwicklung von Arbeitsabläufen erfordern."
  },
  "o1-mini": {
    "description": "o1-mini ist ein schnelles und kosteneffizientes Inferenzmodell, das für Programmier-, Mathematik- und Wissenschaftsanwendungen entwickelt wurde. Das Modell hat einen Kontext von 128K und einen Wissensstand bis Oktober 2023."
  },
  "o1-preview": {
<<<<<<< HEAD
    "description": "Fokussiert auf fortgeschrittenes Schlussfolgern und die Lösung komplexer Probleme, einschließlich mathematischer und naturwissenschaftlicher Aufgaben. Besonders geeignet für Anwendungen, die ein tiefes Kontextverständnis und autonome Arbeitsabläufe erfordern."
=======
    "description": "Konzentriert auf fortgeschrittenes Schlussfolgern und die Lösung komplexer Probleme, einschließlich mathematischer und naturwissenschaftlicher Aufgaben. Sehr gut geeignet für Anwendungen, die ein tiefes Kontextverständnis und autonome Arbeitsabläufe benötigen."
>>>>>>> 8d479074
  },
  "o1-pro": {
    "description": "Die o1-Serie wurde durch verstärkendes Lernen trainiert, um vor der Antwort nachzudenken und komplexe Schlussfolgerungen zu ziehen. Das o1-pro Modell nutzt mehr Rechenressourcen für tiefere Überlegungen und liefert dadurch kontinuierlich qualitativ hochwertigere Antworten."
  },
  "o3": {
    "description": "o3 ist ein vielseitiges und leistungsstarkes Modell, das in mehreren Bereichen hervorragende Leistungen zeigt. Es setzt neue Maßstäbe für mathematische, wissenschaftliche, programmiertechnische und visuelle Schlussfolgerungsaufgaben. Es ist auch versiert in technischer Schreibweise und der Befolgung von Anweisungen. Benutzer können es nutzen, um Texte, Code und Bilder zu analysieren und komplexe Probleme mit mehreren Schritten zu lösen."
  },
  "o3-deep-research": {
    "description": "o3-deep-research ist unser fortschrittlichstes Deep-Research-Modell, das speziell für die Bearbeitung komplexer, mehrstufiger Forschungsaufgaben entwickelt wurde. Es kann Informationen aus dem Internet suchen und zusammenfassen sowie über den MCP-Connector auf Ihre eigenen Daten zugreifen und diese nutzen."
  },
  "o3-mini": {
    "description": "o3-mini ist unser neuestes kompaktes Inferenzmodell, das bei den gleichen Kosten- und Verzögerungszielen wie o1-mini hohe Intelligenz bietet."
  },
  "o3-pro": {
    "description": "Das o3-pro Modell verwendet mehr Rechenleistung für tiefere Überlegungen und liefert stets bessere Antworten. Es ist ausschließlich über die Responses API nutzbar."
  },
  "o4-mini": {
    "description": "o4-mini ist unser neuestes kompaktes Modell der o-Serie. Es wurde für schnelle und effektive Inferenz optimiert und zeigt in Programmier- und visuellen Aufgaben eine hohe Effizienz und Leistung."
  },
  "o4-mini-deep-research": {
    "description": "o4-mini-deep-research ist unser schnelleres und kostengünstigeres Deep-Research-Modell – ideal für die Bearbeitung komplexer, mehrstufiger Forschungsaufgaben. Es kann Informationen aus dem Internet suchen und zusammenfassen sowie über den MCP-Connector auf Ihre eigenen Daten zugreifen und diese nutzen."
  },
  "open-codestral-mamba": {
    "description": "Codestral Mamba ist ein auf die Codegenerierung spezialisiertes Mamba 2-Sprachmodell, das starke Unterstützung für fortschrittliche Code- und Schlussfolgerungsaufgaben bietet."
  },
  "open-mistral-7b": {
    "description": "Mistral 7B ist ein kompaktes, aber leistungsstarkes Modell, das sich gut für Batch-Verarbeitung und einfache Aufgaben wie Klassifizierung und Textgenerierung eignet und über gute Schlussfolgerungsfähigkeiten verfügt."
  },
  "open-mistral-nemo": {
    "description": "Mistral Nemo ist ein 12B-Modell, das in Zusammenarbeit mit Nvidia entwickelt wurde und hervorragende Schlussfolgerungs- und Codierungsfähigkeiten bietet, die leicht zu integrieren und zu ersetzen sind."
  },
  "open-mixtral-8x22b": {
    "description": "Mixtral 8x22B ist ein größeres Expertenmodell, das sich auf komplexe Aufgaben konzentriert und hervorragende Schlussfolgerungsfähigkeiten sowie eine höhere Durchsatzrate bietet."
  },
  "open-mixtral-8x7b": {
    "description": "Mixtral 8x7B ist ein spärliches Expertenmodell, das mehrere Parameter nutzt, um die Schlussfolgerungsgeschwindigkeit zu erhöhen und sich für die Verarbeitung mehrsprachiger und Codegenerierungsaufgaben eignet."
  },
  "openai/gpt-4.1": {
    "description": "GPT-4.1 ist unser Flaggschiff-Modell für komplexe Aufgaben. Es eignet sich hervorragend zur Lösung von Problemen über verschiedene Fachgebiete hinweg."
  },
  "openai/gpt-4.1-mini": {
    "description": "GPT-4.1 mini bietet ein Gleichgewicht zwischen Intelligenz, Geschwindigkeit und Kosten, was es zu einem attraktiven Modell für viele Anwendungsfälle macht."
  },
  "openai/gpt-4.1-nano": {
    "description": "GPT-4.1 nano ist das schnellste und kosteneffektivste Modell der GPT-4.1-Reihe."
  },
  "openai/gpt-4o": {
    "description": "ChatGPT-4o ist ein dynamisches Modell, das in Echtzeit aktualisiert wird, um die neueste Version zu gewährleisten. Es kombiniert starke Sprachverständnis- und Generierungsfähigkeiten und eignet sich für großangelegte Anwendungsszenarien, einschließlich Kundenservice, Bildung und technischem Support."
  },
  "openai/gpt-4o-mini": {
    "description": "GPT-4o mini ist das neueste Modell von OpenAI, das nach GPT-4 Omni veröffentlicht wurde und Text- und Bild-Eingaben unterstützt. Als ihr fortschrittlichstes kleines Modell ist es viel günstiger als andere neueste Modelle und über 60 % günstiger als GPT-3.5 Turbo. Es behält die fortschrittlichste Intelligenz bei und bietet gleichzeitig ein hervorragendes Preis-Leistungs-Verhältnis. GPT-4o mini erzielte 82 % im MMLU-Test und rangiert derzeit in den Chat-Präferenzen über GPT-4."
  },
  "openai/gpt-oss-120b": {
    "description": "OpenAI GPT-OSS 120B ist ein Spitzen-Sprachmodell mit 120 Milliarden Parametern, integriertem Browser-Such- und Code-Ausführungsfunktionen sowie ausgeprägten Inferenzfähigkeiten."
  },
  "openai/gpt-oss-20b": {
    "description": "OpenAI GPT-OSS 20B ist ein Spitzen-Sprachmodell mit 20 Milliarden Parametern, integriertem Browser-Such- und Code-Ausführungsfunktionen sowie ausgeprägten Inferenzfähigkeiten."
  },
  "openai/o1": {
    "description": "o1 ist OpenAIs neues Inferenzmodell, das Bild- und Texteingaben unterstützt und Text ausgibt. Es eignet sich für komplexe Aufgaben, die umfangreiches Allgemeinwissen erfordern. Das Modell verfügt über einen Kontext von 200K und einen Wissensstand bis Oktober 2023."
  },
  "openai/o1-mini": {
    "description": "o1-mini ist ein schnelles und kosteneffizientes Inferenzmodell, das für Programmier-, Mathematik- und Wissenschaftsanwendungen entwickelt wurde. Das Modell hat einen Kontext von 128K und einen Wissensstand bis Oktober 2023."
  },
  "openai/o1-preview": {
    "description": "o1 ist OpenAIs neues Inferenzmodell, das für komplexe Aufgaben geeignet ist, die umfangreiches Allgemeinwissen erfordern. Das Modell hat einen Kontext von 128K und einen Wissensstand bis Oktober 2023."
  },
  "openai/o3": {
    "description": "o3 ist ein leistungsstarkes Allround-Modell, das in mehreren Bereichen hervorragende Leistungen zeigt. Es setzt neue Maßstäbe für mathematische, wissenschaftliche, programmiertechnische und visuelle Denkaufgaben. Es ist auch versiert in technischer Schreibweise und der Befolgung von Anweisungen. Benutzer können es nutzen, um Texte, Code und Bilder zu analysieren und komplexe Probleme mit mehreren Schritten zu lösen."
  },
  "openai/o3-mini": {
    "description": "o3-mini bietet hohe Intelligenz bei den gleichen Kosten- und Verzögerungszielen wie o1-mini."
  },
  "openai/o3-mini-high": {
    "description": "o3-mini high ist eine hochintelligente Version mit dem gleichen Kosten- und Verzögerungsziel wie o1-mini."
  },
  "openai/o4-mini": {
    "description": "o4-mini ist für schnelle und effektive Inferenz optimiert und zeigt in Programmier- und visuellen Aufgaben eine hohe Effizienz und Leistung."
  },
  "openai/o4-mini-high": {
    "description": "o4-mini Hochleistungsmodell, optimiert für schnelle und effektive Inferenz, zeigt in Programmier- und visuellen Aufgaben eine hohe Effizienz und Leistung."
  },
  "openrouter/auto": {
    "description": "Je nach Kontextlänge, Thema und Komplexität wird Ihre Anfrage an Llama 3 70B Instruct, Claude 3.5 Sonnet (selbstregulierend) oder GPT-4o gesendet."
  },
  "phi3": {
    "description": "Phi-3 ist ein leichtgewichtiges offenes Modell von Microsoft, das für effiziente Integration und großangelegte Wissensschlüsse geeignet ist."
  },
  "phi3:14b": {
    "description": "Phi-3 ist ein leichtgewichtiges offenes Modell von Microsoft, das für effiziente Integration und großangelegte Wissensschlüsse geeignet ist."
  },
  "pixtral-12b-2409": {
    "description": "Das Pixtral-Modell zeigt starke Fähigkeiten in Aufgaben wie Diagramm- und Bildverständnis, Dokumentenfragen, multimodale Schlussfolgerungen und Befolgung von Anweisungen. Es kann Bilder in natürlicher Auflösung und Seitenverhältnis aufnehmen und in einem langen Kontextfenster von bis zu 128K Tokens beliebig viele Bilder verarbeiten."
  },
  "pixtral-large-latest": {
    "description": "Pixtral Large ist ein Open-Source-Multimodalmodell mit 124 Milliarden Parametern, das auf Mistral Large 2 basiert. Dies ist unser zweites Modell in der multimodalen Familie und zeigt fortschrittliche Fähigkeiten im Bereich der Bildverständnis."
  },
  "pro-128k": {
    "description": "Spark Pro 128K verfügt über eine außergewöhnliche Kontextverarbeitungsfähigkeit und kann bis zu 128K Kontextinformationen verarbeiten, was es besonders geeignet für die Analyse langer Texte und die Verarbeitung langfristiger logischer Zusammenhänge macht. Es bietet in komplexen Textkommunikationen flüssige und konsistente Logik sowie vielfältige Unterstützung für Zitate."
  },
  "qvq-72b-preview": {
    "description": "Das QVQ-Modell ist ein experimentelles Forschungsmodell, das vom Qwen-Team entwickelt wurde und sich auf die Verbesserung der visuellen Schlussfolgerungsfähigkeiten konzentriert, insbesondere im Bereich der mathematischen Schlussfolgerungen."
  },
  "qvq-max": {
    "description": "Tongyi Qianwen QVQ visuelles Schlussfolgerungsmodell, unterstützt visuelle Eingaben und Denkprozessketten-Ausgaben, zeigt stärkere Fähigkeiten in Mathematik, Programmierung, visueller Analyse, Kreativität und allgemeinen Aufgaben."
  },
  "qvq-plus": {
    "description": "Visuelles Schlussfolgerungsmodell. Unterstützt visuelle Eingaben und Denkprozess-Ausgaben. Die Plus-Version, die auf dem qvq-max-Modell basiert, bietet schnellere Inferenzgeschwindigkeit sowie ein ausgewogeneres Verhältnis von Leistung und Kosten."
  },
  "qwen-coder-plus": {
    "description": "Tongyi Qianwen Codierungsmodell."
  },
  "qwen-coder-turbo": {
    "description": "Tongyi Qianwen Codierungsmodell."
  },
  "qwen-coder-turbo-latest": {
    "description": "Das Tongyi Qianwen Code-Modell."
  },
  "qwen-flash": {
<<<<<<< HEAD
    "description": "Die Modelle der Tongyi Qianwen‑Reihe sind besonders schnell und äußerst kostengünstig und eignen sich für einfache Aufgaben."
  },
  "qwen-image": {
    "description": "Qwen-Image ist ein universelles Modell zur Bildgenerierung, das verschiedene künstlerische Stilrichtungen unterstützt. Es ist besonders versiert in der Wiedergabe komplexer Texte, insbesondere chinesischer und englischer Texte. Das Modell unterstützt mehrzeilige Layouts, Texterzeugung auf Absatzebene sowie eine feingranulare Detailausarbeitung und ermöglicht die Gestaltung komplexer text-bild-hybrider Layouts."
  },
  "qwen-image-edit": {
    "description": "Das Qwen-Team hat ein professionelles Modell zur Bildbearbeitung veröffentlicht, das semantische und optische Bearbeitungen unterstützt und in der Lage ist, chinesische und englische Texte präzise zu bearbeiten sowie Stiltransformationen, Objektrotationen und andere qualitativ hochwertige Bildbearbeitungen durchzuführen."
=======
    "description": "Die Tongyi-Qianwen-Reihe bietet besonders schnelle und sehr kostengünstige Modelle und eignet sich für einfache Aufgaben."
  },
  "qwen-image": {
    "description": "Qwen-Image ist ein universelles Bildgenerierungsmodell, das zahlreiche Kunststile unterstützt und sich besonders bei der Wiedergabe komplexer Texte auszeichnet, insbesondere bei chinesischen und englischen Schriftzügen. Das Modell unterstützt mehrzeilige Layouts, absatzweises Textgenerieren sowie die präzise Darstellung feiner Details und ermöglicht die Erstellung komplexer Bild-Text-Kombinationen."
  },
  "qwen-image-edit": {
    "description": "Das Qwen-Team hat ein professionelles Modell zur Bildbearbeitung veröffentlicht, das semantische Bearbeitungen und Aussehensbearbeitungen unterstützt. Es kann chinesische und englische Texte präzise bearbeiten und ermöglicht Stiltransformationen, Objektrotationen sowie weitere hochwertige Bildbearbeitungen."
>>>>>>> 8d479074
  },
  "qwen-long": {
    "description": "Qwen ist ein groß angelegtes Sprachmodell, das lange Textkontexte unterstützt und Dialogfunktionen für verschiedene Szenarien wie lange Dokumente und mehrere Dokumente bietet."
  },
  "qwen-math-plus": {
    "description": "Tongyi Qianwen Mathematikmodell, speziell für mathematische Problemlösungen entwickelt."
  },
  "qwen-math-plus-latest": {
    "description": "Das Tongyi Qianwen Mathematikmodell ist speziell für die Lösung von mathematischen Problemen konzipiert."
  },
  "qwen-math-turbo": {
    "description": "Tongyi Qianwen Mathematikmodell, speziell für mathematische Problemlösungen entwickelt."
  },
  "qwen-math-turbo-latest": {
    "description": "Das Tongyi Qianwen Mathematikmodell ist speziell für die Lösung von mathematischen Problemen konzipiert."
  },
  "qwen-max": {
    "description": "Qwen Max ist ein großangelegtes Sprachmodell auf Billionenebene, das Eingaben in verschiedenen Sprachen wie Chinesisch und Englisch unterstützt und das API-Modell hinter der aktuellen Produktversion von Qwen 2.5 ist."
  },
  "qwen-omni-turbo": {
    "description": "Die Qwen-Omni-Modellreihe unterstützt die Eingabe verschiedener Modalitäten, einschließlich Video, Audio, Bild und Text, und gibt Audio und Text aus."
  },
  "qwen-plus": {
    "description": "Qwen Plus ist die verbesserte Version des großangelegten Sprachmodells, das Eingaben in verschiedenen Sprachen wie Chinesisch und Englisch unterstützt."
  },
  "qwen-turbo": {
<<<<<<< HEAD
    "description": "Tongyi Qianwen Turbo wird künftig nicht mehr aktualisiert; es wird empfohlen, auf Tongyi Qianwen Flash umzusteigen. Tongyi Qianwen ist ein ultra-großes Sprachmodell, das Eingaben in verschiedenen Sprachen wie Chinesisch und Englisch unterstützt."
=======
    "description": "通义千问 Turbo wird künftig nicht mehr aktualisiert. Es wird empfohlen, auf 通义千问 Flash umzusteigen. 通义千问 ist ein äußerst groß angelegtes Sprachmodell und unterstützt Eingaben in Chinesisch, Englisch und weiteren Sprachen."
>>>>>>> 8d479074
  },
  "qwen-vl-chat-v1": {
    "description": "Qwen VL unterstützt flexible Interaktionsmethoden, einschließlich Mehrbild-, Mehrfachfragen und kreativen Fähigkeiten."
  },
  "qwen-vl-max": {
    "description": "Tongyi Qianwen extrem großskaliges visuelles Sprachmodell. Im Vergleich zur erweiterten Version weitere Steigerung der visuellen Schlussfolgerungs- und Befehlsbefolgungsfähigkeiten, bietet ein höheres Niveau visueller Wahrnehmung und Kognition."
  },
  "qwen-vl-max-latest": {
    "description": "Das Tongyi Qianwen Ultra-Scale Visuelle Sprachmodell. Im Vergleich zur verbesserten Version wurden die Fähigkeiten zur visuellen Schlussfolgerung und Befolgung von Anweisungen weiter gesteigert, was ein höheres Niveau an visueller Wahrnehmung und Kognition bietet."
  },
  "qwen-vl-ocr": {
    "description": "Tongyi Qianwen OCR ist ein spezialisiertes Modell zur Textextraktion, fokussiert auf Dokumente, Tabellen, Prüfungsaufgaben, Handschrift und andere Bildtypen. Es erkennt verschiedene Sprachen, darunter Chinesisch, Englisch, Französisch, Japanisch, Koreanisch, Deutsch, Russisch, Italienisch, Vietnamesisch und Arabisch."
  },
  "qwen-vl-plus": {
    "description": "Erweiterte Version des Tongyi Qianwen großskaligen visuellen Sprachmodells. Deutliche Verbesserung der Detail- und Texterkennungsfähigkeiten, unterstützt Bildauflösungen von über einer Million Pixeln und beliebige Seitenverhältnisse."
  },
  "qwen-vl-plus-latest": {
    "description": "Die verbesserte Version des Tongyi Qianwen, eines großangelegten visuellen Sprachmodells. Deutlich verbesserte Fähigkeiten zur Detailerkennung und Texterkennung, unterstützt Bildauflösungen von über einer Million Pixel und beliebige Seitenverhältnisse."
  },
  "qwen-vl-v1": {
    "description": "Initiiert mit dem Qwen-7B-Sprachmodell, fügt es ein Bildmodell hinzu, das für Bildeingaben mit einer Auflösung von 448 vortrainiert wurde."
  },
  "qwen/qwen-2-7b-instruct": {
    "description": "Qwen2 ist die brandneue Serie von großen Sprachmodellen von Qwen. Qwen2 7B ist ein transformerbasiertes Modell, das in den Bereichen Sprachverständnis, Mehrsprachigkeit, Programmierung, Mathematik und logisches Denken hervorragende Leistungen zeigt."
  },
  "qwen/qwen-2-7b-instruct:free": {
    "description": "Qwen2 ist eine neue Serie großer Sprachmodelle mit stärkeren Verständnis- und Generierungsfähigkeiten."
  },
  "qwen/qwen-2-vl-72b-instruct": {
    "description": "Qwen2-VL ist die neueste Iteration des Qwen-VL-Modells und hat in Benchmark-Tests zur visuellen Verständlichkeit eine fortschrittliche Leistung erreicht, einschließlich MathVista, DocVQA, RealWorldQA und MTVQA. Qwen2-VL kann über 20 Minuten Video verstehen und ermöglicht qualitativ hochwertige, videobasierte Fragen und Antworten, Dialoge und Inhaltserstellung. Es verfügt auch über komplexe Denk- und Entscheidungsfähigkeiten und kann mit mobilen Geräten, Robotern usw. integriert werden, um basierend auf visuellen Umgebungen und Textanweisungen automatisch zu agieren. Neben Englisch und Chinesisch unterstützt Qwen2-VL jetzt auch das Verständnis von Text in Bildern in verschiedenen Sprachen, einschließlich der meisten europäischen Sprachen, Japanisch, Koreanisch, Arabisch und Vietnamesisch."
  },
  "qwen/qwen-2.5-72b-instruct": {
    "description": "Qwen2.5-72B-Instruct ist eines der neuesten großen Sprachmodell-Serien, die von Alibaba Cloud veröffentlicht wurden. Dieses 72B-Modell hat signifikante Verbesserungen in den Bereichen Codierung und Mathematik. Das Modell bietet auch mehrsprachige Unterstützung und deckt über 29 Sprachen ab, einschließlich Chinesisch und Englisch. Das Modell hat signifikante Verbesserungen in der Befolgung von Anweisungen, im Verständnis von strukturierten Daten und in der Generierung von strukturierten Ausgaben (insbesondere JSON) erzielt."
  },
  "qwen/qwen2.5-32b-instruct": {
    "description": "Qwen2.5-32B-Instruct ist eines der neuesten großen Sprachmodell-Serien, die von Alibaba Cloud veröffentlicht wurden. Dieses 32B-Modell hat signifikante Verbesserungen in den Bereichen Codierung und Mathematik. Das Modell bietet auch mehrsprachige Unterstützung und deckt über 29 Sprachen ab, einschließlich Chinesisch und Englisch. Das Modell hat signifikante Verbesserungen in der Befolgung von Anweisungen, im Verständnis von strukturierten Daten und in der Generierung von strukturierten Ausgaben (insbesondere JSON) erzielt."
  },
  "qwen/qwen2.5-7b-instruct": {
    "description": "LLM, das auf Chinesisch und Englisch ausgerichtet ist und sich auf Sprache, Programmierung, Mathematik, Schlussfolgern und andere Bereiche konzentriert."
  },
  "qwen/qwen2.5-coder-32b-instruct": {
    "description": "Fortgeschrittenes LLM, das die Codegenerierung, Schlussfolgerungen und Korrekturen unterstützt und gängige Programmiersprachen abdeckt."
  },
  "qwen/qwen2.5-coder-7b-instruct": {
    "description": "Leistungsstarkes, mittelgroßes Codierungsmodell, das 32K Kontextlängen unterstützt und in der mehrsprachigen Programmierung versiert ist."
  },
  "qwen/qwen3-14b": {
    "description": "Qwen3-14B ist ein kompaktes, 14,8 Milliarden Parameter umfassendes kausales Sprachmodell aus der Qwen3-Serie, das speziell für komplexe Inferenz und effiziente Dialoge entwickelt wurde. Es unterstützt den nahtlosen Wechsel zwischen dem \"Denk\"-Modus für Mathematik, Programmierung und logische Inferenz und dem \"Nicht-Denk\"-Modus für allgemeine Gespräche. Dieses Modell wurde feinabgestimmt und kann für die Befolgung von Anweisungen, die Nutzung von Agentenwerkzeugen, kreatives Schreiben sowie mehrsprachige Aufgaben in über 100 Sprachen und Dialekten verwendet werden. Es verarbeitet nativ 32K Token-Kontext und kann mithilfe von YaRN auf 131K Token erweitert werden."
  },
  "qwen/qwen3-14b:free": {
    "description": "Qwen3-14B ist ein kompaktes, 14,8 Milliarden Parameter umfassendes kausales Sprachmodell aus der Qwen3-Serie, das speziell für komplexe Inferenz und effiziente Dialoge entwickelt wurde. Es unterstützt den nahtlosen Wechsel zwischen dem \"Denk\"-Modus für Mathematik, Programmierung und logische Inferenz und dem \"Nicht-Denk\"-Modus für allgemeine Gespräche. Dieses Modell wurde feinabgestimmt und kann für die Befolgung von Anweisungen, die Nutzung von Agentenwerkzeugen, kreatives Schreiben sowie mehrsprachige Aufgaben in über 100 Sprachen und Dialekten verwendet werden. Es verarbeitet nativ 32K Token-Kontext und kann mithilfe von YaRN auf 131K Token erweitert werden."
  },
  "qwen/qwen3-235b-a22b": {
    "description": "Qwen3-235B-A22B ist ein 235B Parameter Expertenmischungsmodell (MoE), das von Qwen entwickelt wurde und bei jedem Vorwärtsdurchlauf 22B Parameter aktiviert. Es unterstützt den nahtlosen Wechsel zwischen dem \"Denk\"-Modus für komplexe Inferenz, Mathematik und Programmieraufgaben und dem \"Nicht-Denk\"-Modus für allgemeine Gespräche. Dieses Modell zeigt starke Inferenzfähigkeiten, mehrsprachige Unterstützung (über 100 Sprachen und Dialekte), fortgeschrittene Befolgung von Anweisungen und die Nutzung von Agentenwerkzeugen. Es verarbeitet nativ ein Kontextfenster von 32K Token und kann mithilfe von YaRN auf 131K Token erweitert werden."
  },
  "qwen/qwen3-235b-a22b:free": {
    "description": "Qwen3-235B-A22B ist ein 235B Parameter Expertenmischungsmodell (MoE), das von Qwen entwickelt wurde und bei jedem Vorwärtsdurchlauf 22B Parameter aktiviert. Es unterstützt den nahtlosen Wechsel zwischen dem \"Denk\"-Modus für komplexe Inferenz, Mathematik und Programmieraufgaben und dem \"Nicht-Denk\"-Modus für allgemeine Gespräche. Dieses Modell zeigt starke Inferenzfähigkeiten, mehrsprachige Unterstützung (über 100 Sprachen und Dialekte), fortgeschrittene Befolgung von Anweisungen und die Nutzung von Agentenwerkzeugen. Es verarbeitet nativ ein Kontextfenster von 32K Token und kann mithilfe von YaRN auf 131K Token erweitert werden."
  },
  "qwen/qwen3-30b-a3b": {
    "description": "Qwen3 ist die neueste Generation der Qwen großen Sprachmodellreihe, die über eine dichte und Expertenmischung (MoE) Architektur verfügt und in den Bereichen Inferenz, mehrsprachige Unterstützung und anspruchsvolle Agentenaufgaben hervorragende Leistungen zeigt. Ihre einzigartige Fähigkeit, nahtlos zwischen komplexen Denkmodi und effizienten Dialogmodi zu wechseln, gewährleistet eine vielseitige und qualitativ hochwertige Leistung.\n\nQwen3 übertrifft deutlich frühere Modelle wie QwQ und Qwen2.5 und bietet herausragende Fähigkeiten in Mathematik, Programmierung, allgemeinem Wissen, kreativem Schreiben und interaktiven Dialogen. Die Variante Qwen3-30B-A3B enthält 30,5 Milliarden Parameter (3,3 Milliarden aktivierte Parameter), 48 Schichten, 128 Experten (jeweils 8 aktivierte für jede Aufgabe) und unterstützt bis zu 131K Token-Kontext (unter Verwendung von YaRN), was einen neuen Standard für Open-Source-Modelle setzt."
  },
  "qwen/qwen3-30b-a3b:free": {
    "description": "Qwen3 ist die neueste Generation der Qwen großen Sprachmodellreihe, die über eine dichte und Expertenmischung (MoE) Architektur verfügt und in den Bereichen Inferenz, mehrsprachige Unterstützung und anspruchsvolle Agentenaufgaben hervorragende Leistungen zeigt. Ihre einzigartige Fähigkeit, nahtlos zwischen komplexen Denkmodi und effizienten Dialogmodi zu wechseln, gewährleistet eine vielseitige und qualitativ hochwertige Leistung.\n\nQwen3 übertrifft deutlich frühere Modelle wie QwQ und Qwen2.5 und bietet herausragende Fähigkeiten in Mathematik, Programmierung, allgemeinem Wissen, kreativem Schreiben und interaktiven Dialogen. Die Variante Qwen3-30B-A3B enthält 30,5 Milliarden Parameter (3,3 Milliarden aktivierte Parameter), 48 Schichten, 128 Experten (jeweils 8 aktivierte für jede Aufgabe) und unterstützt bis zu 131K Token-Kontext (unter Verwendung von YaRN), was einen neuen Standard für Open-Source-Modelle setzt."
  },
  "qwen/qwen3-32b": {
    "description": "Qwen3-32B ist ein kompaktes, 32,8 Milliarden Parameter umfassendes kausales Sprachmodell aus der Qwen3-Serie, das für komplexe Inferenz und effiziente Dialoge optimiert wurde. Es unterstützt den nahtlosen Wechsel zwischen dem \"Denk\"-Modus für Mathematik, Programmierung und logische Inferenz und dem \"Nicht-Denk\"-Modus für schnellere, allgemeine Gespräche. Dieses Modell zeigt starke Leistungen in der Befolgung von Anweisungen, der Nutzung von Agentenwerkzeugen, kreativem Schreiben sowie mehrsprachigen Aufgaben in über 100 Sprachen und Dialekten. Es verarbeitet nativ 32K Token-Kontext und kann mithilfe von YaRN auf 131K Token erweitert werden."
  },
  "qwen/qwen3-32b:free": {
    "description": "Qwen3-32B ist ein kompaktes, 32,8 Milliarden Parameter umfassendes kausales Sprachmodell aus der Qwen3-Serie, das für komplexe Inferenz und effiziente Dialoge optimiert wurde. Es unterstützt den nahtlosen Wechsel zwischen dem \"Denk\"-Modus für Mathematik, Programmierung und logische Inferenz und dem \"Nicht-Denk\"-Modus für schnellere, allgemeine Gespräche. Dieses Modell zeigt starke Leistungen in der Befolgung von Anweisungen, der Nutzung von Agentenwerkzeugen, kreativem Schreiben sowie mehrsprachigen Aufgaben in über 100 Sprachen und Dialekten. Es verarbeitet nativ 32K Token-Kontext und kann mithilfe von YaRN auf 131K Token erweitert werden."
  },
  "qwen/qwen3-8b:free": {
    "description": "Qwen3-8B ist ein kompaktes, 8,2 Milliarden Parameter umfassendes kausales Sprachmodell aus der Qwen3-Serie, das speziell für inferenzintensive Aufgaben und effiziente Dialoge entwickelt wurde. Es unterstützt den nahtlosen Wechsel zwischen dem \"Denk\"-Modus für Mathematik, Programmierung und logische Inferenz und dem \"Nicht-Denk\"-Modus für allgemeine Gespräche. Dieses Modell wurde feinabgestimmt und kann für die Befolgung von Anweisungen, die Integration von Agenten, kreatives Schreiben sowie die mehrsprachige Nutzung in über 100 Sprachen und Dialekten verwendet werden. Es unterstützt nativ ein Kontextfenster von 32K Token und kann über YaRN auf 131K Token erweitert werden."
  },
  "qwen2": {
    "description": "Qwen2 ist das neue große Sprachmodell von Alibaba, das mit hervorragender Leistung eine Vielzahl von Anwendungsanforderungen unterstützt."
  },
  "qwen2-72b-instruct": {
    "description": "Qwen2 ist die neueste Generation von Sprachmodellen, die vom Qwen-Team entwickelt wurde. Es basiert auf der Transformer-Architektur und verwendet Techniken wie die SwiGLU-Aktivierungsfunktion, die Aufmerksamkeits-QKV-Bias (attention QKV bias), die gruppenbasierte Abfrageaufmerksamkeit (group query attention) und eine Mischung aus rutschendem Fenster und voller Aufmerksamkeit (mixture of sliding window attention and full attention). Darüber hinaus hat das Qwen-Team den Tokenizer verbessert, der für die Verarbeitung von natürlicher Sprache und Code optimiert ist."
  },
  "qwen2-7b-instruct": {
    "description": "Qwen2 ist die neueste Serie von großen Sprachmodellen, die vom Qwen-Team entwickelt wurde. Es basiert auf der Transformer-Architektur und verwendet Techniken wie die SwiGLU-Aktivierungsfunktion, die Aufmerksamkeits-QKV-Bias (attention QKV bias), die Gruppenabfrageaufmerksamkeit (group query attention) und eine Mischung aus rutschendem Fenster und voller Aufmerksamkeit (mixture of sliding window attention and full attention). Zudem hat das Qwen-Team den Tokenizer verbessert, um mehrere natürliche Sprachen und Code besser zu verarbeiten."
  },
  "qwen2.5": {
    "description": "Qwen2.5 ist das neue, groß angelegte Sprachmodell der Alibaba-Gruppe, das hervorragende Leistungen zur Unterstützung vielfältiger Anwendungsbedürfnisse bietet."
  },
  "qwen2.5-14b-instruct": {
    "description": "Das 14B-Modell von Tongyi Qianwen 2.5 ist öffentlich zugänglich."
  },
  "qwen2.5-14b-instruct-1m": {
    "description": "Tongyi Qianwen 2.5 ist ein Open-Source-Modell mit einer Größe von 72B."
  },
  "qwen2.5-32b-instruct": {
    "description": "Das 32B-Modell von Tongyi Qianwen 2.5 ist öffentlich zugänglich."
  },
  "qwen2.5-72b-instruct": {
    "description": "Das 72B-Modell von Tongyi Qianwen 2.5 ist öffentlich zugänglich."
  },
  "qwen2.5-7b-instruct": {
    "description": "Das 7B-Modell von Tongyi Qianwen 2.5 ist öffentlich zugänglich."
  },
  "qwen2.5-coder-1.5b-instruct": {
    "description": "Die Open-Source-Version des Qwen-Codemodells."
  },
  "qwen2.5-coder-14b-instruct": {
    "description": "Open-Source-Version des Tongyi Qianwen Codierungsmodells."
  },
  "qwen2.5-coder-32b-instruct": {
    "description": "Open-Source-Version des Tongyi Qianwen Code-Modells."
  },
  "qwen2.5-coder-7b-instruct": {
    "description": "Die Open-Source-Version des Tongyi Qianwen Code-Modells."
  },
  "qwen2.5-coder-instruct": {
    "description": "Qwen2.5-Coder ist das neueste Modell der Qwen-Serie, speziell für den Codeentwicklungsbereich entwickelt (früher bekannt als CodeQwen)."
  },
  "qwen2.5-instruct": {
    "description": "Qwen2.5 ist die neueste Serie des Qwen-Sprachmodells. Für Qwen2.5 haben wir mehrere Basis-Sprachmodelle und instruktionsfeinjustierte Sprachmodelle veröffentlicht, deren Parameter von 500 Millionen bis 7,2 Milliarden reichen."
  },
  "qwen2.5-math-1.5b-instruct": {
    "description": "Das Qwen-Math-Modell verfügt über starke Fähigkeiten zur Lösung mathematischer Probleme."
  },
  "qwen2.5-math-72b-instruct": {
    "description": "Das Qwen-Math-Modell verfügt über starke Fähigkeiten zur Lösung mathematischer Probleme."
  },
  "qwen2.5-math-7b-instruct": {
    "description": "Das Qwen-Math-Modell verfügt über starke Fähigkeiten zur Lösung mathematischer Probleme."
  },
  "qwen2.5-omni-7b": {
    "description": "Das Qwen-Omni-Modell der Serie unterstützt die Eingabe verschiedener Modalitäten, einschließlich Video, Audio, Bilder und Text, und gibt Audio und Text aus."
  },
  "qwen2.5-vl-32b-instruct": {
    "description": "Die Qwen2.5-VL-Modellreihe verbessert die Intelligenz, Praktikabilität und Anwendbarkeit des Modells, sodass es in Szenarien wie natürlichen Dialogen, Inhaltserstellung, Fachwissensdiensten und Codeentwicklung besser abschneidet. Die 32B-Version verwendet Techniken des verstärkenden Lernens zur Optimierung des Modells. Im Vergleich zu anderen Modellen der Qwen2.5-VL-Reihe bietet sie einen für Menschen präferierten Ausgabe-Stil, Fähigkeiten zur Inferenz komplexer mathematischer Probleme sowie die Fähigkeit zur feingranularen Bildverarbeitung und -inferenz."
  },
  "qwen2.5-vl-72b-instruct": {
    "description": "Verbesserte Befolgung von Anweisungen, Mathematik, Problemlösung und Programmierung, gesteigerte Erkennungsfähigkeiten für alle Arten von visuellen Elementen, Unterstützung für die präzise Lokalisierung visueller Elemente in verschiedenen Formaten, Verständnis von langen Videodateien (maximal 10 Minuten) und sekundengenauer Ereigniszeitpunktlokalisierung, Fähigkeit zur zeitlichen Einordnung und Geschwindigkeitsverständnis, Unterstützung für die Steuerung von OS- oder Mobile-Agenten basierend auf Analyse- und Lokalisierungsfähigkeiten, starke Fähigkeit zur Extraktion von Schlüsselinformationen und JSON-Format-Ausgabe. Diese Version ist die leistungsstärkste Version der 72B-Serie."
  },
  "qwen2.5-vl-7b-instruct": {
    "description": "Verbesserte Befolgung von Anweisungen, Mathematik, Problemlösung und Programmierung, gesteigerte Erkennungsfähigkeiten für alle Arten von visuellen Elementen, Unterstützung für die präzise Lokalisierung visueller Elemente in verschiedenen Formaten, Verständnis von langen Videodateien (maximal 10 Minuten) und sekundengenauer Ereigniszeitpunktlokalisierung, Fähigkeit zur zeitlichen Einordnung und Geschwindigkeitsverständnis, Unterstützung für die Steuerung von OS- oder Mobile-Agenten basierend auf Analyse- und Lokalisierungsfähigkeiten, starke Fähigkeit zur Extraktion von Schlüsselinformationen und JSON-Format-Ausgabe. Diese Version ist die leistungsstärkste Version der 72B-Serie."
  },
  "qwen2.5-vl-instruct": {
    "description": "Qwen2.5-VL ist die neueste Version des visuellen Sprachmodells in der Qwen-Modellfamilie."
  },
  "qwen2.5:0.5b": {
    "description": "Qwen2.5 ist das neue, groß angelegte Sprachmodell der Alibaba-Gruppe, das hervorragende Leistungen zur Unterstützung vielfältiger Anwendungsbedürfnisse bietet."
  },
  "qwen2.5:1.5b": {
    "description": "Qwen2.5 ist das neue, groß angelegte Sprachmodell der Alibaba-Gruppe, das hervorragende Leistungen zur Unterstützung vielfältiger Anwendungsbedürfnisse bietet."
  },
  "qwen2.5:72b": {
    "description": "Qwen2.5 ist das neue, groß angelegte Sprachmodell der Alibaba-Gruppe, das hervorragende Leistungen zur Unterstützung vielfältiger Anwendungsbedürfnisse bietet."
  },
  "qwen2:0.5b": {
    "description": "Qwen2 ist das neue große Sprachmodell von Alibaba, das mit hervorragender Leistung eine Vielzahl von Anwendungsanforderungen unterstützt."
  },
  "qwen2:1.5b": {
    "description": "Qwen2 ist das neue große Sprachmodell von Alibaba, das mit hervorragender Leistung eine Vielzahl von Anwendungsanforderungen unterstützt."
  },
  "qwen2:72b": {
    "description": "Qwen2 ist das neue große Sprachmodell von Alibaba, das mit hervorragender Leistung eine Vielzahl von Anwendungsanforderungen unterstützt."
  },
  "qwen3": {
    "description": "Qwen3 ist das neue, großangelegte Sprachmodell von Alibaba, das mit hervorragender Leistung vielfältige Anwendungsbedürfnisse unterstützt."
  },
  "qwen3-0.6b": {
    "description": "Qwen3 ist ein neues, leistungsstarkes Modell der nächsten Generation, das in den Bereichen Inferenz, Allgemeinwissen, Agenten und Mehrsprachigkeit erhebliche Fortschritte erzielt hat und den Wechsel zwischen Denkmodi unterstützt."
  },
  "qwen3-1.7b": {
    "description": "Qwen3 ist ein neues, leistungsstarkes Modell der nächsten Generation, das in den Bereichen Inferenz, Allgemeinwissen, Agenten und Mehrsprachigkeit erhebliche Fortschritte erzielt hat und den Wechsel zwischen Denkmodi unterstützt."
  },
  "qwen3-14b": {
    "description": "Qwen3 ist ein neues, leistungsstarkes Modell der nächsten Generation, das in den Bereichen Inferenz, Allgemeinwissen, Agenten und Mehrsprachigkeit erhebliche Fortschritte erzielt hat und den Wechsel zwischen Denkmodi unterstützt."
  },
  "qwen3-235b-a22b": {
    "description": "Qwen3 ist ein neues, leistungsstarkes Modell der nächsten Generation, das in den Bereichen Inferenz, Allgemeinwissen, Agenten und Mehrsprachigkeit erhebliche Fortschritte erzielt hat und den Wechsel zwischen Denkmodi unterstützt."
  },
  "qwen3-235b-a22b-instruct-2507": {
    "description": "Open-Source-Modell im nicht-denkenden Modus basierend auf Qwen3, mit leichten Verbesserungen in subjektiver Kreativität und Modellsicherheit gegenüber der Vorgängerversion (Tongyi Qianwen 3-235B-A22B)."
  },
  "qwen3-235b-a22b-thinking-2507": {
    "description": "Open-Source-Modell im Denkmodus basierend auf Qwen3, mit erheblichen Verbesserungen in Logik, allgemeinen Fähigkeiten, Wissensabdeckung und Kreativität gegenüber der Vorgängerversion (Tongyi Qianwen 3-235B-A22B). Geeignet für anspruchsvolle und stark schlussfolgernde Szenarien."
  },
  "qwen3-30b-a3b": {
    "description": "Qwen3 ist ein neues, leistungsstarkes Modell der nächsten Generation, das in den Bereichen Inferenz, Allgemeinwissen, Agenten und Mehrsprachigkeit erhebliche Fortschritte erzielt hat und den Wechsel zwischen Denkmodi unterstützt."
  },
  "qwen3-30b-a3b-instruct-2507": {
    "description": "Im Vergleich zur vorherigen Version (Qwen3-30B-A3B) wurde die allgemeine Leistungsfähigkeit in Chinesisch, Englisch und mehreren Sprachen deutlich verbessert. Spezielle Optimierungen für subjektive und offene Aufgaben führen zu einer deutlich besseren Übereinstimmung mit den Nutzerpräferenzen und ermöglichen hilfreichere Antworten."
  },
  "qwen3-30b-a3b-thinking-2507": {
    "description": "Basierend auf dem Denkmodus-Open-Source-Modell von Qwen3 wurden im Vergleich zur vorherigen Version (Tongyi Qianwen 3-30B-A3B) die logischen Fähigkeiten, die allgemeine Leistungsfähigkeit, das Wissen und die Kreativität erheblich verbessert. Es eignet sich für anspruchsvolle Szenarien mit starker Argumentation."
  },
  "qwen3-32b": {
    "description": "Qwen3 ist ein neues, leistungsstarkes Modell der nächsten Generation, das in den Bereichen Inferenz, Allgemeinwissen, Agenten und Mehrsprachigkeit erhebliche Fortschritte erzielt hat und den Wechsel zwischen Denkmodi unterstützt."
  },
  "qwen3-4b": {
    "description": "Qwen3 ist ein neues, leistungsstarkes Modell der nächsten Generation, das in den Bereichen Inferenz, Allgemeinwissen, Agenten und Mehrsprachigkeit erhebliche Fortschritte erzielt hat und den Wechsel zwischen Denkmodi unterstützt."
  },
  "qwen3-8b": {
    "description": "Qwen3 ist ein neues, leistungsstarkes Modell der nächsten Generation, das in den Bereichen Inferenz, Allgemeinwissen, Agenten und Mehrsprachigkeit erhebliche Fortschritte erzielt hat und den Wechsel zwischen Denkmodi unterstützt."
  },
  "qwen3-coder-480b-a35b-instruct": {
    "description": "Open-Source-Code-Modell von Tongyi Qianwen. Das neueste qwen3-coder-480b-a35b-instruct basiert auf Qwen3, verfügt über starke Coding-Agent-Fähigkeiten, ist versiert im Werkzeugaufruf und in der Umgebungskommunikation und ermöglicht selbstständiges Programmieren mit hervorragender Codequalität und allgemeinen Fähigkeiten."
  },
  "qwen3-coder-flash": {
    "description": "Tongyi Qianwen Code-Modell. Die neueste Qwen3-Coder Modellreihe basiert auf Qwen3 und ist ein Code-Generierungsmodell mit starker Coding-Agent-Fähigkeit, spezialisiert auf Werkzeugaufrufe und Umgebungsinteraktion, das selbstständiges Programmieren ermöglicht und neben hervorragenden Code-Fähigkeiten auch allgemeine Kompetenzen besitzt."
  },
  "qwen3-coder-plus": {
    "description": "Tongyi Qianwen Code-Modell. Die neueste Qwen3-Coder Modellreihe basiert auf Qwen3 und ist ein Code-Generierungsmodell mit starker Coding-Agent-Fähigkeit, spezialisiert auf Werkzeugaufrufe und Umgebungsinteraktion, das selbstständiges Programmieren ermöglicht und neben hervorragenden Code-Fähigkeiten auch allgemeine Kompetenzen besitzt."
  },
  "qwq": {
    "description": "QwQ ist ein experimentelles Forschungsmodell, das sich auf die Verbesserung der KI-Inferenzfähigkeiten konzentriert."
  },
  "qwq-32b": {
    "description": "Das QwQ-Inferenzmodell, das auf dem Qwen2.5-32B-Modell trainiert wurde, hat durch verstärktes Lernen die Inferenzfähigkeiten des Modells erheblich verbessert. Die Kernmetriken des Modells, wie mathematische Codes (AIME 24/25, LiveCodeBench) sowie einige allgemeine Metriken (IFEval, LiveBench usw.), erreichen das Niveau der DeepSeek-R1 Vollversion, wobei alle Metriken deutlich die ebenfalls auf Qwen2.5-32B basierende DeepSeek-R1-Distill-Qwen-32B übertreffen."
  },
  "qwq-32b-preview": {
    "description": "Das QwQ-Modell ist ein experimentelles Forschungsmodell, das vom Qwen-Team entwickelt wurde und sich auf die Verbesserung der KI-Inferenzfähigkeiten konzentriert."
  },
  "qwq-plus": {
    "description": "Das QwQ-Inferenzmodell basiert auf dem Qwen2.5-Modell und verbessert die Modellschlussfolgerungsfähigkeiten durch verstärkendes Lernen erheblich. Die Kernmetriken in Mathematik und Programmierung (AIME 24/25, LiveCodeBench) sowie einige allgemeine Metriken (IFEval, LiveBench usw.) erreichen das volle Leistungsniveau von DeepSeek-R1."
  },
  "qwq_32b": {
    "description": "Ein mittelgroßes Schlussfolgerungsmodell der Qwen-Serie. Im Vergleich zu traditionellen Modellen mit Anweisungsoptimierung zeigt QwQ, das über Denk- und Schlussfolgerungsfähigkeiten verfügt, in nachgelagerten Aufgaben, insbesondere bei der Lösung schwieriger Probleme, eine signifikante Leistungssteigerung."
  },
  "r1-1776": {
    "description": "R1-1776 ist eine Version des DeepSeek R1 Modells, die nachtrainiert wurde, um unverfälschte, unvoreingenommene Fakteninformationen bereitzustellen."
  },
  "solar-mini": {
    "description": "Solar Mini ist ein kompaktes LLM, das besser abschneidet als GPT-3.5 und über starke Mehrsprachigkeitsfähigkeiten verfügt. Es unterstützt Englisch und Koreanisch und bietet eine effiziente und kompakte Lösung."
  },
  "solar-mini-ja": {
    "description": "Solar Mini (Ja) erweitert die Fähigkeiten von Solar Mini und konzentriert sich auf Japanisch, während es gleichzeitig in der Nutzung von Englisch und Koreanisch hohe Effizienz und hervorragende Leistung beibehält."
  },
  "solar-pro": {
    "description": "Solar Pro ist ein hochintelligentes LLM, das von Upstage entwickelt wurde und sich auf die Befolgung von Anweisungen mit einer einzigen GPU konzentriert, mit einem IFEval-Score von über 80. Derzeit unterstützt es Englisch, die offizielle Version ist für November 2024 geplant und wird die Sprachunterstützung und Kontextlänge erweitern."
  },
  "sonar": {
    "description": "Ein leichtgewichtiges Suchprodukt, das auf kontextbezogener Suche basiert und schneller und günstiger ist als Sonar Pro."
  },
  "sonar-deep-research": {
    "description": "Deep Research führt umfassende Expertenforschung durch und fasst diese in zugänglichen, umsetzbaren Berichten zusammen."
  },
  "sonar-pro": {
    "description": "Ein fortschrittliches Suchprodukt, das kontextbezogene Suche unterstützt und erweiterte Abfragen sowie Nachverfolgung ermöglicht."
  },
  "sonar-reasoning": {
    "description": "Ein neues API-Produkt, das von DeepSeek-Inferenzmodellen unterstützt wird."
  },
  "sonar-reasoning-pro": {
    "description": "Ein neues API-Produkt, das von dem DeepSeek-Inferenzmodell unterstützt wird."
  },
  "stable-diffusion-3-medium": {
    "description": "Das neueste Text-zu-Bild-Großmodell von Stability AI. Diese Version verbessert signifikant Bildqualität, Textverständnis und Stilvielfalt gegenüber Vorgängerversionen, kann komplexe natürliche Sprachaufforderungen präziser interpretieren und erzeugt genauere und vielfältigere Bilder."
  },
  "stable-diffusion-3.5-large": {
    "description": "stable-diffusion-3.5-large ist ein multimodaler Diffusions-Transformer (MMDiT) mit 800 Millionen Parametern für Text-zu-Bild-Generierung, bietet herausragende Bildqualität und Prompt-Übereinstimmung, unterstützt die Erzeugung von Bildern mit bis zu 1 Million Pixeln und läuft effizient auf handelsüblicher Hardware."
  },
  "stable-diffusion-3.5-large-turbo": {
    "description": "stable-diffusion-3.5-large-turbo basiert auf stable-diffusion-3.5-large und verwendet adversariale Diffusionsdestillation (ADD) für höhere Geschwindigkeit."
  },
  "stable-diffusion-v1.5": {
    "description": "stable-diffusion-v1.5 wurde mit den Gewichten des stable-diffusion-v1.2 Checkpoints initialisiert und mit 595k Schritten bei 512x512 Auflösung auf „laion-aesthetics v2 5+“ feinabgestimmt. Dabei wurde die Textkonditionierung um 10 % reduziert, um die geführte Stichprobenahme ohne Klassifikator zu verbessern."
  },
  "stable-diffusion-xl": {
    "description": "stable-diffusion-xl bringt bedeutende Verbesserungen gegenüber v1.5 und erreicht eine Qualität, die mit dem aktuellen Open-Source-Text-zu-Bild-SOTA-Modell Midjourney vergleichbar ist. Zu den Verbesserungen zählen ein dreimal größeres UNet-Backbone, ein Verfeinerungsmodul zur Qualitätssteigerung der generierten Bilder sowie effizientere Trainingstechniken."
  },
  "stable-diffusion-xl-base-1.0": {
    "description": "Ein von Stability AI entwickeltes und Open-Source-Text-zu-Bild-Großmodell mit branchenführender kreativer Bildgenerierungsfähigkeit. Es verfügt über exzellente Instruktionsverständnisfähigkeiten und unterstützt die Definition von Inverse Prompts zur präzisen Inhaltserzeugung."
  },
  "step-1-128k": {
    "description": "Bietet ein ausgewogenes Verhältnis zwischen Leistung und Kosten, geeignet für allgemeine Szenarien."
  },
  "step-1-256k": {
    "description": "Verfügt über die Fähigkeit zur Verarbeitung ultra-langer Kontexte, besonders geeignet für die Analyse langer Dokumente."
  },
  "step-1-32k": {
    "description": "Unterstützt mittellange Dialoge und eignet sich für verschiedene Anwendungsszenarien."
  },
  "step-1-8k": {
    "description": "Kleinmodell, geeignet für leichte Aufgaben."
  },
  "step-1-flash": {
    "description": "Hochgeschwindigkeitsmodell, geeignet für Echtzeitdialoge."
  },
  "step-1.5v-mini": {
    "description": "Dieses Modell verfügt über starke Fähigkeiten zur Videoanalyse."
  },
  "step-1o-turbo-vision": {
    "description": "Dieses Modell verfügt über starke Fähigkeiten zur Bildverständnis und übertrifft 1o in den Bereichen Mathematik und Programmierung. Das Modell ist kleiner als 1o und bietet eine schnellere Ausgabegeschwindigkeit."
  },
  "step-1o-vision-32k": {
    "description": "Dieses Modell verfügt über starke Fähigkeiten zur Bildverständnis. Im Vergleich zu den Modellen der Schritt-1v-Serie bietet es eine verbesserte visuelle Leistung."
  },
  "step-1v-32k": {
    "description": "Unterstützt visuelle Eingaben und verbessert die multimodale Interaktionserfahrung."
  },
  "step-1v-8k": {
    "description": "Kleinvisualmodell, geeignet für grundlegende Text- und Bildaufgaben."
  },
  "step-1x-edit": {
    "description": "Dieses Modell ist auf Bildbearbeitungsaufgaben spezialisiert und kann Bilder basierend auf vom Nutzer bereitgestellten Bildern und Textbeschreibungen modifizieren und verbessern. Es unterstützt verschiedene Eingabeformate, einschließlich Textbeschreibungen und Beispielbilder, versteht die Nutzerintention und erzeugt entsprechende Bildbearbeitungsergebnisse."
  },
  "step-1x-medium": {
    "description": "Dieses Modell verfügt über starke Bildgenerierungsfähigkeiten und unterstützt Texteingaben. Es bietet native chinesische Unterstützung, versteht und verarbeitet chinesische Textbeschreibungen besser, erfasst semantische Informationen präziser und wandelt sie in Bildmerkmale um, um genauere Bildgenerierung zu ermöglichen. Das Modell erzeugt hochauflösende, qualitativ hochwertige Bilder und besitzt eine gewisse Stilübertragungsfähigkeit."
  },
  "step-2-16k": {
    "description": "Unterstützt groß angelegte Kontextinteraktionen und eignet sich für komplexe Dialogszenarien."
  },
  "step-2-16k-exp": {
    "description": "Experimentelle Version des step-2 Modells, die die neuesten Funktionen enthält und kontinuierlich aktualisiert wird. Nicht für den Einsatz in produktiven Umgebungen empfohlen."
  },
  "step-2-mini": {
    "description": "Ein ultraschnelles Großmodell, das auf der neuen, selbstentwickelten Attention-Architektur MFA basiert. Es erreicht mit extrem niedrigen Kosten ähnliche Ergebnisse wie Schritt 1 und bietet gleichzeitig eine höhere Durchsatzrate und schnellere Reaktionszeiten. Es kann allgemeine Aufgaben bearbeiten und hat besondere Fähigkeiten im Bereich der Codierung."
  },
  "step-2x-large": {
    "description": "Das neue Generationen-Bildmodell von Step Star konzentriert sich auf Bildgenerierung und kann basierend auf Textbeschreibungen des Nutzers hochwertige Bilder erzeugen. Das neue Modell erzeugt realistischere Bildtexturen und bietet verbesserte Fähigkeiten bei der Erzeugung chinesischer und englischer Schriftzeichen."
  },
  "step-3": {
<<<<<<< HEAD
    "description": "Dieses Modell verfügt über ausgeprägte visuelle Wahrnehmungs- und komplexe Schlussfolgerungsfähigkeiten. Es kann zuverlässig komplexes fachübergreifendes Wissen erfassen, die kombinierte Analyse von mathematischen und visuellen Informationen durchführen und eine Vielzahl visueller Analyseaufgaben im Alltag präzise bewältigen."
=======
    "description": "Dieses Modell verfügt über eine leistungsfähige visuelle Wahrnehmung und ausgeprägte Fähigkeiten zum komplexen Schlussfolgern. Es kann fachübergreifendes Verständnis komplexer Zusammenhänge, die kombinierte Analyse von mathematischen und visuellen Informationen sowie vielfältige visuelle Analyseaufgaben des Alltags präzise bewältigen."
>>>>>>> 8d479074
  },
  "step-r1-v-mini": {
    "description": "Dieses Modell ist ein leistungsstarkes Schlussfolgerungsmodell mit starker Bildverständnisfähigkeit, das in der Lage ist, Bild- und Textinformationen zu verarbeiten und nach tiefem Denken Textinhalte zu generieren. Es zeigt herausragende Leistungen im Bereich der visuellen Schlussfolgerung und verfügt über erstklassige Fähigkeiten in Mathematik, Programmierung und Textschlussfolgerung. Die Kontextlänge beträgt 100k."
  },
  "stepfun-ai/step3": {
<<<<<<< HEAD
    "description": "Step3 ist ein fortschrittliches multimodales Inferenzmodell, veröffentlicht von StepFun (阶跃星辰). Es basiert auf einer Mixture-of-Experts-(MoE)-Architektur mit insgesamt 321 Milliarden Parametern und 38 Milliarden Aktivierungsparametern. Das Modell ist end-to-end ausgelegt und darauf optimiert, die Dekodierungskosten zu minimieren, während es erstklassige Leistung in der visuell-sprachlichen Inferenz bietet. Durch das synergetische Zusammenspiel von Multi-Matrix-Faktorisierungs-Attention (MFA) und Attention-FFN-Entkopplung (AFD) erreicht Step3 herausragende Effizienz sowohl auf Flaggschiff- als auch auf Low-End-Beschleunigern. In der Vortrainingsphase verarbeitete Step3 über 20 Billionen Text-Tokens und 4 Billionen multimodale Text-Bild-Tokens und deckte dabei mehr als ein Dutzend Sprachen ab. In Benchmarks zu Mathematik, Code und Multimodalität erzielt das Modell führende Ergebnisse unter den Open-Source-Modellen."
=======
    "description": "Step3 ist ein wegweisendes multimodales Inferenzmodell, veröffentlicht von StepFun (阶跃星辰). Es basiert auf einer Mixture-of-Experts-(MoE)-Architektur mit insgesamt 321 Milliarden Parametern und 38 Milliarden Aktivierungsparametern. Das Modell ist als End-to-End-System konzipiert, um die Decodierungskosten zu minimieren und gleichzeitig erstklassige Leistung bei visuell-sprachlicher Inferenz zu bieten. Durch die synergistische Kombination von Multi-Matrix-Factorization-Attention (MFA) und Attention-FFN-Dekopplung (AFD) erzielt Step3 sowohl auf High-End- als auch auf ressourcenbeschränkten Beschleunigern hohe Effizienz. In der Vortrainingsphase verarbeitete Step3 mehr als 20 Billionen Text-Tokens und 4 Billionen multimodale (Bild‑Text) Tokens und deckt dabei über zehn Sprachen ab. Das Modell erzielt in zahlreichen Benchmarks — etwa in Mathematik, Programmierung und Multimodalität — führende Ergebnisse unter den Open‑Source‑Modellen."
>>>>>>> 8d479074
  },
  "taichu_llm": {
    "description": "Das Zīdōng Taichu Sprachmodell verfügt über außergewöhnliche Sprachverständnisfähigkeiten sowie Fähigkeiten in Textgenerierung, Wissensabfrage, Programmierung, mathematischen Berechnungen, logischem Denken, Sentimentanalyse und Textzusammenfassung. Es kombiniert innovativ große Datenvortrainings mit reichhaltigem Wissen aus mehreren Quellen, verfeinert kontinuierlich die Algorithmen und absorbiert ständig neues Wissen aus umfangreichen Textdaten in Bezug auf Vokabular, Struktur, Grammatik und Semantik, um die Leistung des Modells kontinuierlich zu verbessern. Es bietet den Nutzern bequemere Informationen und Dienstleistungen sowie ein intelligenteres Erlebnis."
  },
  "taichu_o1": {
    "description": "taichu_o1 ist ein neues großes Schlussfolgerungsmodell, das durch multimodale Interaktion und verstärktes Lernen menschenähnliche Denkprozesse ermöglicht, komplexe Entscheidungsfindungen unterstützt und dabei präzise Ausgaben liefert, während es die Denkpfade des Modells zeigt. Es eignet sich für Szenarien wie strategische Analysen und tiefes Denken."
  },
  "taichu_vl": {
    "description": "Integriert Fähigkeiten wie Bildverständnis, Wissensübertragung und logische Attribution und zeigt herausragende Leistungen im Bereich der Bild-Text-Fragen."
  },
  "tencent/Hunyuan-A13B-Instruct": {
    "description": "Hunyuan-A13B-Instruct verfügt über 80 Milliarden Parameter, von denen 13 Milliarden aktiviert werden können, um mit größeren Modellen zu konkurrieren. Es unterstützt eine hybride Denkweise aus „schnellem Denken/langsamem Denken“; die Verarbeitung langer Texte ist stabil; durch BFCL-v3 und τ-Bench validiert, übertrifft die Agentenfähigkeit andere Modelle; in Kombination mit GQA und mehreren Quantisierungsformaten ermöglicht es effiziente Inferenz."
  },
  "text-embedding-3-large": {
    "description": "Das leistungsstärkste Vektormodell, geeignet für englische und nicht-englische Aufgaben."
  },
  "text-embedding-3-small": {
    "description": "Effizientes und kostengünstiges neues Embedding-Modell, geeignet für Wissensabruf, RAG-Anwendungen und andere Szenarien."
  },
  "thudm/glm-4-32b": {
    "description": "GLM-4-32B-0414 ist ein 32B zweisprachiges (Chinesisch-Englisch) offenes Gewicht Sprachmodell, das für die Codegenerierung, Funktionsaufrufe und agentenbasierte Aufgaben optimiert wurde. Es wurde auf 15T hochwertigen und wiederholten Daten vortrainiert und weiter verfeinert durch menschliche Präferenzanpassung, Ablehnungs-Sampling und Verstärkungslernen. Das Modell zeigt hervorragende Leistungen bei komplexem Denken, Artefakterstellung und strukturierten Ausgaben und erreicht in mehreren Benchmark-Tests eine Leistung, die mit GPT-4o und DeepSeek-V3-0324 vergleichbar ist."
  },
  "thudm/glm-4-32b:free": {
    "description": "GLM-4-32B-0414 ist ein 32B zweisprachiges (Chinesisch-Englisch) offenes Gewicht Sprachmodell, das für die Codegenerierung, Funktionsaufrufe und agentenbasierte Aufgaben optimiert wurde. Es wurde auf 15T hochwertigen und wiederholten Daten vortrainiert und weiter verfeinert durch menschliche Präferenzanpassung, Ablehnungs-Sampling und Verstärkungslernen. Das Modell zeigt hervorragende Leistungen bei komplexem Denken, Artefakterstellung und strukturierten Ausgaben und erreicht in mehreren Benchmark-Tests eine Leistung, die mit GPT-4o und DeepSeek-V3-0324 vergleichbar ist."
  },
  "thudm/glm-4-9b-chat": {
    "description": "Die Open-Source-Version des neuesten vortrainierten Modells der GLM-4-Serie, das von Zhizhu AI veröffentlicht wurde."
  },
  "thudm/glm-4-9b:free": {
    "description": "GLM-4-9B-0414 ist ein Sprachmodell mit 9 Milliarden Parametern aus der GLM-4-Serie, das von THUDM entwickelt wurde. GLM-4-9B-0414 verwendet die gleichen Verstärkungs- und Ausrichtungsstrategien wie das größere 32B-Modell und erzielt in Bezug auf seine Größe hohe Leistungen, was es für ressourcenbeschränkte Bereitstellungen geeignet macht, die dennoch starke Sprachverständnis- und Generierungsfähigkeiten erfordern."
  },
  "thudm/glm-z1-32b": {
    "description": "GLM-Z1-32B-0414 ist eine verbesserte Denkvariante von GLM-4-32B, die für tiefgehende Mathematik, Logik und codeorientierte Problemlösungen entwickelt wurde. Es verwendet erweiterte Verstärkungslernen (aufgabenspezifisch und basierend auf allgemeinen Paarpräferenzen), um die Leistung bei komplexen mehrstufigen Aufgaben zu verbessern. Im Vergleich zum Basis-GLM-4-32B-Modell hat Z1 die Fähigkeiten im strukturierten Denken und im formalen Bereich erheblich verbessert.\n\nDieses Modell unterstützt die Durchsetzung von \"Denk\"-Schritten durch Prompt-Engineering und bietet verbesserte Kohärenz für Ausgaben im Langformat. Es ist für Agenten-Workflows optimiert und unterstützt langen Kontext (über YaRN), JSON-Toolaufrufe und feinkörnige Sampling-Konfigurationen für stabiles Denken. Besonders geeignet für Anwendungsfälle, die durchdachtes, mehrstufiges Denken oder formale Ableitungen erfordern."
  },
  "thudm/glm-z1-32b:free": {
    "description": "GLM-Z1-32B-0414 ist eine verbesserte Denkvariante von GLM-4-32B, die für tiefgehende Mathematik, Logik und codeorientierte Problemlösungen entwickelt wurde. Es verwendet erweiterte Verstärkungslernen (aufgabenspezifisch und basierend auf allgemeinen Paarpräferenzen), um die Leistung bei komplexen mehrstufigen Aufgaben zu verbessern. Im Vergleich zum Basis-GLM-4-32B-Modell hat Z1 die Fähigkeiten im strukturierten Denken und im formalen Bereich erheblich verbessert.\n\nDieses Modell unterstützt die Durchsetzung von \"Denk\"-Schritten durch Prompt-Engineering und bietet verbesserte Kohärenz für Ausgaben im Langformat. Es ist für Agenten-Workflows optimiert und unterstützt langen Kontext (über YaRN), JSON-Toolaufrufe und feinkörnige Sampling-Konfigurationen für stabiles Denken. Besonders geeignet für Anwendungsfälle, die durchdachtes, mehrstufiges Denken oder formale Ableitungen erfordern."
  },
  "thudm/glm-z1-9b:free": {
    "description": "GLM-Z1-9B-0414 ist ein Sprachmodell mit 9B Parametern aus der GLM-4-Serie, das von THUDM entwickelt wurde. Es verwendet Techniken, die ursprünglich auf das größere GLM-Z1-Modell angewendet wurden, einschließlich erweiterten verstärkten Lernens, paarweiser Rangordnungsausrichtung und Training für inferenzintensive Aufgaben wie Mathematik, Programmierung und Logik. Trotz seiner kleineren Größe zeigt es starke Leistungen bei allgemeinen Inferenzaufgaben und übertrifft viele Open-Source-Modelle in Bezug auf seine Gewichtung."
  },
  "thudm/glm-z1-rumination-32b": {
    "description": "THUDM: GLM Z1 Rumination 32B ist ein tiefes Inferenzmodell mit 32B Parametern aus der GLM-4-Z1-Serie, das für komplexe, offene Aufgaben optimiert wurde, die langes Nachdenken erfordern. Es basiert auf glm-4-32b-0414 und hat zusätzliche Phasen des verstärkten Lernens und mehrstufige Ausrichtungsstrategien hinzugefügt, die die \"Reflexions\"-Fähigkeit einführen, die darauf abzielt, erweiterte kognitive Prozesse zu simulieren. Dazu gehören iterative Inferenz, mehrstufige Analysen und werkzeuggestützte Arbeitsabläufe wie Suche, Abruf und zitationsbewusste Synthese.\n\nDieses Modell zeigt hervorragende Leistungen in forschungsorientiertem Schreiben, vergleichender Analyse und komplexen Fragen und Antworten. Es unterstützt Funktionsaufrufe für Such- und Navigationsprimitiven (`search`, `click`, `open`, `finish`), sodass es in agentenbasierten Pipelines verwendet werden kann. Reflexionsverhalten wird durch ein mehrstufiges Regelbelohnungssystem und verzögerte Entscheidungsmechanismen geformt und wird an tiefen Forschungsrahmen wie dem internen Ausrichtungsstapel von OpenAI gemessen. Diese Variante eignet sich für Szenarien, die Tiefe statt Geschwindigkeit erfordern."
  },
  "tngtech/deepseek-r1t-chimera:free": {
    "description": "DeepSeek-R1T-Chimera wurde durch die Kombination von DeepSeek-R1 und DeepSeek-V3 (0324) erstellt und vereint die Inferenzfähigkeiten von R1 mit den Verbesserungen der Token-Effizienz von V3. Es basiert auf der DeepSeek-MoE Transformer-Architektur und wurde für allgemeine Textgenerierungsaufgaben optimiert.\n\nDieses Modell kombiniert die vortrainierten Gewichte der beiden Quellmodelle, um die Leistung in Inferenz, Effizienz und Befolgung von Anweisungen auszugleichen. Es wird unter der MIT-Lizenz veröffentlicht und ist für Forschungs- und kommerzielle Zwecke gedacht."
  },
  "togethercomputer/StripedHyena-Nous-7B": {
    "description": "StripedHyena Nous (7B) bietet durch effiziente Strategien und Modellarchitekturen verbesserte Rechenfähigkeiten."
  },
  "tts-1": {
    "description": "Das neueste Text-zu-Sprache-Modell, optimiert für Geschwindigkeit in Echtzeitszenarien."
  },
  "tts-1-hd": {
    "description": "Das neueste Text-zu-Sprache-Modell, optimiert für Qualität."
  },
  "upstage/SOLAR-10.7B-Instruct-v1.0": {
    "description": "Upstage SOLAR Instruct v1 (11B) eignet sich für präzise Anweisungsaufgaben und bietet hervorragende Sprachverarbeitungsfähigkeiten."
  },
  "us.anthropic.claude-3-5-sonnet-20241022-v2:0": {
    "description": "Claude 3.5 Sonnet hebt den Branchenstandard an, übertrifft die Konkurrenzmodelle und Claude 3 Opus und zeigt in umfangreichen Bewertungen hervorragende Leistungen, während es die Geschwindigkeit und Kosten unserer mittelgroßen Modelle beibehält."
  },
  "us.anthropic.claude-3-7-sonnet-20250219-v1:0": {
    "description": "Claude 3.7 Sonett ist das schnellste nächste Modell von Anthropic. Im Vergleich zu Claude 3 Haiku hat Claude 3.7 Sonett in allen Fähigkeiten Verbesserungen erfahren und übertrifft in vielen intellektuellen Benchmark-Tests das größte Modell der vorherigen Generation, Claude 3 Opus."
  },
  "v0-1.0-md": {
    "description": "Das Modell v0-1.0-md ist ein älteres Modell, das über die v0 API bereitgestellt wird"
  },
  "v0-1.5-lg": {
    "description": "Das Modell v0-1.5-lg eignet sich für anspruchsvolle Denk- oder Schlussfolgerungsaufgaben"
  },
  "v0-1.5-md": {
    "description": "Das Modell v0-1.5-md ist für alltägliche Aufgaben und die Generierung von Benutzeroberflächen (UI) geeignet"
  },
  "wan2.2-t2i-flash": {
    "description": "Wanxiang 2.2 Turbo-Version, das aktuell neueste Modell. Es bietet umfassende Verbesserungen in Kreativität, Stabilität und realistischer Textur, erzeugt schnell und bietet ein hervorragendes Preis-Leistungs-Verhältnis."
  },
  "wan2.2-t2i-plus": {
    "description": "Wanxiang 2.2 Professional-Version, das aktuell neueste Modell. Es bietet umfassende Verbesserungen in Kreativität, Stabilität und realistischer Textur mit reichhaltigen Details."
  },
  "wanx-v1": {
    "description": "Basis-Text-zu-Bild-Modell. Entspricht dem allgemeinen Modell 1.0 auf der offiziellen Tongyi Wanxiang Webseite."
  },
  "wanx2.0-t2i-turbo": {
    "description": "Spezialisiert auf realistische Porträts, mittlere Geschwindigkeit und niedrige Kosten. Entspricht dem Turbo-Modell 2.0 auf der offiziellen Tongyi Wanxiang Webseite."
  },
  "wanx2.1-t2i-plus": {
    "description": "Vollständig aufgerüstete Version mit reichhaltigeren Bilddetails, etwas langsamer. Entspricht dem professionellen Modell 2.1 auf der offiziellen Tongyi Wanxiang Webseite."
  },
  "wanx2.1-t2i-turbo": {
    "description": "Vollständig aufgerüstete Version mit schneller Generierung, umfassender Leistung und hervorragendem Preis-Leistungs-Verhältnis. Entspricht dem Turbo-Modell 2.1 auf der offiziellen Tongyi Wanxiang Webseite."
  },
  "whisper-1": {
    "description": "Universelles Spracherkennungsmodell, unterstützt mehrsprachige Spracherkennung, Sprachübersetzung und Spracherkennung."
  },
  "wizardlm2": {
    "description": "WizardLM 2 ist ein Sprachmodell von Microsoft AI, das in komplexen Dialogen, mehrsprachigen Anwendungen, Schlussfolgerungen und intelligenten Assistenten besonders gut abschneidet."
  },
  "wizardlm2:8x22b": {
    "description": "WizardLM 2 ist ein Sprachmodell von Microsoft AI, das in komplexen Dialogen, mehrsprachigen Anwendungen, Schlussfolgerungen und intelligenten Assistenten besonders gut abschneidet."
  },
  "x1": {
    "description": "Das Spark X1 Modell wird weiter verbessert und erreicht in allgemeinen Aufgaben wie Schlussfolgerungen, Textgenerierung und Sprachverständnis Ergebnisse, die mit OpenAI o1 und DeepSeek R1 vergleichbar sind, basierend auf der bereits führenden Leistung in mathematischen Aufgaben."
  },
  "yi-1.5-34b-chat": {
    "description": "Yi-1.5 ist eine verbesserte Version von Yi. Es wurde mit einem hochwertigen Korpus von 500B Tokens auf Yi fortlaufend vortrainiert und auf 3M diversen Feinabstimmungsbeispielen feinjustiert."
  },
  "yi-large": {
    "description": "Das brandneue Modell mit einer Billion Parametern bietet außergewöhnliche Frage- und Textgenerierungsfähigkeiten."
  },
  "yi-large-fc": {
    "description": "Basierend auf dem yi-large-Modell unterstützt und verstärkt es die Fähigkeit zu Werkzeugaufrufen und eignet sich für verschiedene Geschäftsszenarien, die den Aufbau von Agenten oder Workflows erfordern."
  },
  "yi-large-preview": {
    "description": "Frühe Version, empfohlen wird die Verwendung von yi-large (neue Version)."
  },
  "yi-large-rag": {
    "description": "Ein fortgeschrittener Dienst, der auf dem leistungsstarken yi-large-Modell basiert und präzise Antworten durch die Kombination von Abruf- und Generierungstechnologien bietet, sowie Echtzeit-Informationsdienste aus dem gesamten Web."
  },
  "yi-large-turbo": {
    "description": "Hervorragendes Preis-Leistungs-Verhältnis und außergewöhnliche Leistung. Hochpräzise Feinabstimmung basierend auf Leistung, Schlussfolgerungsgeschwindigkeit und Kosten."
  },
  "yi-lightning": {
    "description": "Das neueste Hochleistungsmodell, das hochwertige Ausgaben gewährleistet und gleichzeitig die Schlussfolgerungsgeschwindigkeit erheblich verbessert."
  },
  "yi-lightning-lite": {
    "description": "Leichte Version, empfohlen wird die Verwendung von yi-lightning."
  },
  "yi-medium": {
    "description": "Mittelgroßes Modell mit verbesserten Feinabstimmungen, ausgewogene Fähigkeiten und gutes Preis-Leistungs-Verhältnis. Tiefgehende Optimierung der Anweisungsbefolgung."
  },
  "yi-medium-200k": {
    "description": "200K ultra-lange Kontextfenster bieten tiefes Verständnis und Generierungsfähigkeiten für lange Texte."
  },
  "yi-spark": {
    "description": "Klein und kompakt, ein leichtgewichtiges und schnelles Modell. Bietet verbesserte mathematische Berechnungs- und Programmierfähigkeiten."
  },
  "yi-vision": {
    "description": "Modell für komplexe visuelle Aufgaben, das hohe Leistungsfähigkeit bei der Bildverarbeitung und -analyse bietet."
  },
  "yi-vision-v2": {
    "description": "Ein Modell für komplexe visuelle Aufgaben, das leistungsstarke Verständnis- und Analysefähigkeiten auf der Grundlage mehrerer Bilder bietet."
  },
  "zai-org/GLM-4.5": {
    "description": "GLM-4.5 ist ein speziell für Agentenanwendungen entwickeltes Basismodell mit Mixture-of-Experts-Architektur. Es ist tief optimiert für Werkzeugaufrufe, Web-Browsing, Softwareentwicklung und Frontend-Programmierung und unterstützt nahtlos die Integration in Code-Agenten wie Claude Code und Roo Code. GLM-4.5 verwendet einen hybriden Inferenzmodus und ist für komplexe Schlussfolgerungen sowie den Alltagsgebrauch geeignet."
  },
  "zai-org/GLM-4.5-Air": {
    "description": "GLM-4.5-Air ist ein speziell für Agentenanwendungen entwickeltes Basismodell mit Mixture-of-Experts-Architektur. Es ist tief optimiert für Werkzeugaufrufe, Web-Browsing, Softwareentwicklung und Frontend-Programmierung und unterstützt nahtlos die Integration in Code-Agenten wie Claude Code und Roo Code. GLM-4.5 verwendet einen hybriden Inferenzmodus und ist für komplexe Schlussfolgerungen sowie den Alltagsgebrauch geeignet."
  },
  "zai-org/GLM-4.5V": {
<<<<<<< HEAD
    "description": "GLM-4.5V ist das neueste visuelle Sprachmodell (VLM), das von Zhipu AI veröffentlicht wurde. Das Modell basiert auf dem Flaggschiff-Textmodell GLM-4.5-Air mit insgesamt 106 Milliarden Parametern und 12 Milliarden Aktivierungsparametern und verwendet eine Mixture-of-Experts-(MoE)-Architektur, mit dem Ziel, bei geringeren Inferenzkosten hervorragende Leistung zu erzielen. Technisch setzt GLM-4.5V die Linie von GLM-4.1V-Thinking fort und führt Innovationen wie die dreidimensionale Rotations-Positionskodierung (3D-RoPE) ein, die die Wahrnehmung und das Schließen räumlicher Dreidimensionalität deutlich verbessert. Durch Optimierungen in den Phasen Vortraining, überwachte Feinabstimmung und Reinforcement Learning ist das Modell in der Lage, verschiedene visuelle Inhalte wie Bilder, Videos und lange Dokumente zu verarbeiten und erreicht in 41 öffentlichen multimodalen Benchmarks Spitzenwerte unter vergleichbaren Open-Source-Modellen. Darüber hinaus wurde ein neuer 'Denkmodus'-Schalter eingeführt, der es den Nutzern ermöglicht, flexibel zwischen schneller Reaktion und tiefgehender Schlussfolgerung zu wählen, um Effizienz und Ergebnisqualität auszubalancieren."
=======
    "description": "GLM-4.5V ist das neueste visuell-sprachliche Modell (VLM), das von Zhipu AI veröffentlicht wurde. Das Modell basiert auf dem Flaggschiff-Textmodell GLM-4.5-Air mit insgesamt 106 Milliarden Parametern und 12 Milliarden Aktivierungsparametern und verwendet eine Mixture-of-Experts-(MoE)-Architektur. Es zielt darauf ab, bei geringeren Inferenzkosten herausragende Leistung zu erzielen. Technisch setzt es die Entwicklungslinie von GLM-4.1V-Thinking fort und führt Innovationen wie die dreidimensionale Rotations-Positionskodierung (3D-RoPE) ein, wodurch die Wahrnehmung und das Schließen über dreidimensionale Raumbeziehungen deutlich verbessert werden. Durch Optimierungen in den Phasen des Pre-Trainings, der überwachten Feinabstimmung und des Reinforcement Learnings ist das Modell in der Lage, verschiedene visuelle Inhalte wie Bilder, Videos und lange Dokumente zu verarbeiten; in 41 öffentlichen multimodalen Benchmarks erreichte es Spitzenwerte unter frei verfügbaren Modellen derselben Klasse. Zudem wurde ein \"Denkmodus\"-Schalter hinzugefügt, der es Nutzern erlaubt, flexibel zwischen schneller Reaktion und tiefgehendem Schlussfolgern zu wählen, um Effizienz und Ergebnisqualität auszubalancieren."
>>>>>>> 8d479074
  }
}<|MERGE_RESOLUTION|>--- conflicted
+++ resolved
@@ -333,11 +333,7 @@
     "description": "Qwen3-30B-A3B-Instruct-2507 ist eine aktualisierte Version des Qwen3-30B-A3B im Nicht-Denkmodus. Es handelt sich um ein Mixture-of-Experts (MoE)-Modell mit insgesamt 30,5 Milliarden Parametern und 3,3 Milliarden Aktivierungsparametern. Das Modell wurde in mehreren Bereichen entscheidend verbessert, darunter eine signifikante Steigerung der Befolgung von Anweisungen, logisches Denken, Textverständnis, Mathematik, Wissenschaft, Programmierung und Werkzeugnutzung. Gleichzeitig wurden substanzielle Fortschritte bei der Abdeckung von Langschwanzwissen in mehreren Sprachen erzielt, und es kann besser auf die Präferenzen der Nutzer bei subjektiven und offenen Aufgaben abgestimmt werden, um hilfreichere Antworten und qualitativ hochwertigere Texte zu generieren. Darüber hinaus wurde die Fähigkeit zum Verständnis langer Texte auf 256K erweitert. Dieses Modell unterstützt ausschließlich den Nicht-Denkmodus und generiert keine `<think></think>`-Tags in der Ausgabe."
   },
   "Qwen/Qwen3-30B-A3B-Thinking-2507": {
-<<<<<<< HEAD
-    "description": "Qwen3-30B-A3B-Thinking-2507 ist das neueste Thinking-Modell der Qwen3-Serie, veröffentlicht vom Tongyi Qianwen-Team von Alibaba. Als Mixture-of-Experts-(MoE)-Modell mit insgesamt 30,5 Milliarden Parametern und 3,3 Milliarden Aktivierungsparametern konzentriert es sich auf die Verbesserung der Verarbeitung komplexer Aufgaben. Das Modell zeigt deutliche Leistungssteigerungen bei akademischen Benchmarks für logisches Schließen, Mathematik, Naturwissenschaften, Programmierung und Aufgaben, die menschliches Fachwissen erfordern. Gleichzeitig wurden seine allgemeinen Fähigkeiten in Bezug auf Instruktionsbefolgung, Tool-Nutzung, Textgenerierung und die Anpassung an menschliche Präferenzen deutlich verbessert. Das Modell unterstützt nativ die Verarbeitung von langen Kontexten bis zu 256K und kann auf bis zu 1.000.000 Tokens skaliert werden. Diese Version ist speziell für den “Thinking-Modus” konzipiert und darauf ausgelegt, hochkomplexe Aufgaben durch ausführliche, schrittweise Argumentation zu lösen; auch seine Agent-Fähigkeiten sind hervorragend."
-=======
     "description": "Qwen3-30B-A3B-Thinking-2507 ist das neueste Denkmodell der Qwen3‑Serie, veröffentlicht vom Alibaba Tongyi Qianwen‑Team. Als ein Mixture-of-Experts-(MoE)-Modell mit 30,5 Milliarden Gesamtparametern und 3,3 Milliarden aktiven Parametern konzentriert es sich auf die Verbesserung der Bewältigung komplexer Aufgaben. Das Modell zeigt deutliche Leistungssteigerungen in akademischen Benchmarks für logisches Schließen, Mathematik, Naturwissenschaften, Programmierung sowie Aufgaben, die menschliche Fachkenntnisse erfordern. Gleichzeitig wurden seine allgemeinen Fähigkeiten bei der Befolgung von Anweisungen, der Nutzung von Werkzeugen, der Textgenerierung und der Anpassung an menschliche Präferenzen erheblich gestärkt. Das Modell unterstützt nativ ein langes Kontextverständnis von 256K und ist auf bis zu 1 Million Tokens skalierbar. Diese Version ist speziell für den 'Denkmodus' konzipiert und zielt darauf ab, hochkomplexe Aufgaben durch ausführliches, schrittweises Denken zu lösen; auch seine Agent‑Fähigkeiten sind hervorragend."
->>>>>>> 8d479074
   },
   "Qwen/Qwen3-32B": {
     "description": "Qwen3 ist ein neues, leistungsstark verbessertes Modell von Tongyi Qianwen, das in den Bereichen Denken, Allgemeinwissen, Agenten und Mehrsprachigkeit in mehreren Kernfähigkeiten branchenführende Standards erreicht und den Wechsel zwischen Denkmodi unterstützt."
@@ -346,17 +342,10 @@
     "description": "Qwen3 ist ein neues, leistungsstark verbessertes Modell von Tongyi Qianwen, das in den Bereichen Denken, Allgemeinwissen, Agenten und Mehrsprachigkeit in mehreren Kernfähigkeiten branchenführende Standards erreicht und den Wechsel zwischen Denkmodi unterstützt."
   },
   "Qwen/Qwen3-Coder-30B-A3B-Instruct": {
-<<<<<<< HEAD
-    "description": "Qwen3-Coder-30B-A3B-Instruct ist ein Code-Modell aus der Qwen3‑Reihe, entwickelt vom Tongyi Qianwen‑Team von Alibaba. Als schlankes, optimiertes Modell konzentriert es sich darauf, die Fähigkeiten zur Codeverarbeitung zu verbessern, ohne Leistung und Effizienz einzubüßen. Das Modell zeigt gegenüber Open‑Source‑Modellen deutliche Leistungs‑ und Effizienzvorteile bei komplexen Aufgaben wie agentischem Programmieren (Agentic Coding), automatisierter Browsersteuerung und Tool‑Aufrufen. Es unterstützt nativ lange Kontexte von 256K Tokens und lässt sich auf bis zu 1M Tokens erweitern, wodurch es ein besseres Verständnis und eine bessere Verarbeitung auf Code‑Repository‑Ebene ermöglicht. Zudem bietet das Modell starke Agent‑Coding‑Unterstützung für Plattformen wie Qwen Code und CLINE und verfügt über ein speziell entwickeltes Format für Funktionsaufrufe."
-  },
-  "Qwen/Qwen3-Coder-480B-A35B-Instruct": {
-    "description": "Qwen3-Coder-480B-A35B-Instruct wurde von Alibaba veröffentlicht und ist bislang das agentenfähigste Code-Modell. Es handelt sich um ein hybrides Mixture-of-Experts-(MoE)-Modell mit insgesamt 480 Milliarden Parametern und 35 Milliarden Aktivierungsparametern, das einen ausgewogenen Kompromiss zwischen Effizienz und Leistung bietet. Das Modell unterstützt nativ eine Kontextlänge von 256K (ca. 260.000) Token und lässt sich durch Extrapolationsmethoden wie YaRN auf bis zu 1 Million Token erweitern, wodurch es in der Lage ist, große Codebasen und komplexe Programmieraufgaben zu verarbeiten. Qwen3-Coder ist für agentenbasierte Codier-Workflows konzipiert: Es kann nicht nur Code generieren, sondern auch eigenständig mit Entwicklungswerkzeugen und -umgebungen interagieren, um komplexe Programmierprobleme zu lösen. In mehreren Benchmarks zu Codier- und Agentenaufgaben erreicht das Modell unter den Open-Source-Modellen Spitzenwerte und erzielt Leistungswerte, die mit führenden Modellen wie Claude Sonnet 4 vergleichbar sind."
-=======
     "description": "Qwen3-Coder-30B-A3B-Instruct ist ein Code-Modell der Qwen3-Serie, das vom Alibaba-Team Tongyi Qianwen entwickelt wurde. Als schlank optimiertes Modell konzentriert es sich darauf, die Code-Verarbeitungsfähigkeiten zu verbessern, während es hohe Leistung und Effizienz beibehält. Das Modell zeigt unter Open-Source-Modellen deutliche Leistungsvorteile bei komplexen Aufgaben wie agentischem Programmieren (Agentic Coding), automatisierten Browseroperationen und Werkzeugaufrufen. Es unterstützt nativ lange Kontexte mit 256K Tokens und lässt sich auf bis zu 1M Tokens erweitern, sodass es Verständnis- und Verarbeitungsaufgaben auf Ebene ganzer Codebasen besser bewältigen kann. Darüber hinaus bietet das Modell starke Agenten-Codierungsunterstützung für Plattformen wie Qwen Code und CLINE und verfügt über ein speziell entwickeltes Format für Funktionsaufrufe."
   },
   "Qwen/Qwen3-Coder-480B-A35B-Instruct": {
     "description": "Qwen3-Coder-480B-A35B-Instruct wurde von Alibaba veröffentlicht und ist bislang das agentischste Code-Modell. Es ist ein Mixture-of-Experts-(MoE)-Modell mit 480 Milliarden Gesamtparametern und 35 Milliarden aktivierten Parametern, das ein ausgewogenes Verhältnis von Effizienz und Leistung bietet. Das Modell unterstützt nativ eine Kontextlänge von 256K (≈260.000) Token und lässt sich mittels Extrapolationsverfahren wie YaRN auf bis zu 1.000.000 Token erweitern, sodass es große Codebasen und komplexe Programmieraufgaben verarbeiten kann. Qwen3-Coder wurde für agentenbasierte Coding-Workflows entwickelt: Es generiert nicht nur Code, sondern kann auch eigenständig mit Entwicklungswerkzeugen und -umgebungen interagieren, um komplexe Programmierprobleme zu lösen. In mehreren Benchmarks zu Coding- und Agentenaufgaben gehört das Modell zu den Spitzenreitern unter Open-Source-Modellen und erreicht eine Leistungsfähigkeit, die mit führenden Modellen wie Claude Sonnet 4 vergleichbar ist."
->>>>>>> 8d479074
   },
   "Qwen2-72B-Instruct": {
     "description": "Qwen2 ist die neueste Reihe des Qwen-Modells, das 128k Kontext unterstützt. Im Vergleich zu den derzeit besten Open-Source-Modellen übertrifft Qwen2-72B in den Bereichen natürliche Sprachverständnis, Wissen, Code, Mathematik und Mehrsprachigkeit deutlich die führenden Modelle."
@@ -1124,17 +1113,10 @@
     "description": "FLUX.1 [dev] ist ein Open-Source-Gewichtungs- und Feinschlichtungsmodell für nicht-kommerzielle Anwendungen. Es bietet eine Bildqualität und Instruktionsbefolgung ähnlich der professionellen FLUX-Version, jedoch mit höherer Effizienz. Im Vergleich zu Standardmodellen gleicher Größe ist es ressourcenschonender."
   },
   "flux-kontext-max": {
-<<<<<<< HEAD
-    "description": "Die fortschrittlichste kontextbezogene Bildgenerierung und -bearbeitung – kombiniert Text und Bilder für präzise, kohärente Ergebnisse."
-  },
-  "flux-kontext-pro": {
-    "description": "Modernste kontextbezogene Bildgenerierung und -bearbeitung — kombiniert Text und Bilder, um präzise und kohärente Ergebnisse zu erzielen."
-=======
     "description": "Modernste kontextbezogene Bildgenerierung und -bearbeitung – verbindet Text und Bilder, um präzise, kohärente Ergebnisse zu erzielen."
   },
   "flux-kontext-pro": {
     "description": "Modernste kontextbezogene Bildgenerierung und -bearbeitung – verbindet Text und Bild zu präzisen, kohärenten Ergebnissen."
->>>>>>> 8d479074
   },
   "flux-kontext/dev": {
     "description": "FLUX.1 Modell, spezialisiert auf Bildbearbeitungsaufgaben, unterstützt Text- und Bildeingaben."
@@ -1143,15 +1125,6 @@
     "description": "Das FLUX.1-merged Modell kombiniert die tiefgehenden Eigenschaften, die in der Entwicklungsphase von „DEV“ erforscht wurden, mit der hohen Ausführungsgeschwindigkeit von „Schnell“. Dadurch werden sowohl die Leistungsgrenzen des Modells erweitert als auch dessen Anwendungsbereich vergrößert."
   },
   "flux-pro": {
-<<<<<<< HEAD
-    "description": "Führendes kommerzielles KI-Bildgenerierungsmodell — mit unvergleichlicher Bildqualität und vielseitigen Ausgabeoptionen."
-  },
-  "flux-pro-1.1": {
-    "description": "Verbessertes professionelles KI-Modell zur Bildgenerierung — bietet herausragende Bildqualität und eine präzise Umsetzung von Prompt-Anweisungen."
-  },
-  "flux-pro-1.1-ultra": {
-    "description": "Ultra-hochauflösende KI-Bilderzeugung - unterstützt 4-Megapixel-Ausgabe, erstellt innerhalb von 10 Sekunden hochauflösende Bilder."
-=======
     "description": "Premium-kommerzielles KI-Bildgenerierungsmodell — unvergleichliche Bildqualität und vielfältige Ausgabemöglichkeiten."
   },
   "flux-pro-1.1": {
@@ -1159,7 +1132,6 @@
   },
   "flux-pro-1.1-ultra": {
     "description": "Ultrahochauflösende KI-Bildgenerierung — unterstützt Ausgaben mit 4 Megapixeln und erstellt hochauflösende Bilder innerhalb von 10 Sekunden."
->>>>>>> 8d479074
   },
   "flux-pro/kontext": {
     "description": "FLUX.1 Kontext [pro] kann Text und Referenzbilder als Eingabe verarbeiten und ermöglicht nahtlose zielgerichtete lokale Bearbeitungen sowie komplexe umfassende Szenenveränderungen."
@@ -1351,11 +1323,7 @@
     "description": "Die Turbo-Version von GLM-4.5, die bei starker Leistung eine Generierungsgeschwindigkeit von bis zu 100 Tokens pro Sekunde erreicht."
   },
   "glm-4.5v": {
-<<<<<<< HEAD
-    "description": "Zhipus nächste Generation eines auf der MOE-Architektur basierenden visuellen Reasoning-Modells. Mit 106B Gesamtparametern und 12B Aktivierungsparametern erreicht es in diversen Benchmarks den SOTA unter weltweit vergleichbaren Open-Source-Multimodalmodellen und deckt gängige Aufgaben wie Bild-, Video- und Dokumentverständnis sowie GUI-Aufgaben ab."
-=======
     "description": "Das neue visuelle Inferenzmodell der nächsten Generation von Zhipu, basierend auf der MOE-Architektur, verfügt über 106B Gesamtparameter und 12B aktivierte Parameter und erzielt in verschiedenen Benchmarks State-of-the-Art‑Ergebnisse (SOTA) unter weltweit vergleichbaren Open‑Source‑multimodalen Modellen. Es deckt gängige Aufgaben wie Bild-, Video- und Dokumentenverständnis sowie GUI‑Aufgaben ab."
->>>>>>> 8d479074
   },
   "glm-4v": {
     "description": "GLM-4V bietet starke Fähigkeiten zur Bildverständnis und -schlussfolgerung und unterstützt eine Vielzahl visueller Aufgaben."
@@ -1496,11 +1464,7 @@
     "description": "GPT-4.1 mini bietet ein Gleichgewicht zwischen Intelligenz, Geschwindigkeit und Kosten, was es zu einem attraktiven Modell für viele Anwendungsfälle macht."
   },
   "gpt-4.5-preview": {
-<<<<<<< HEAD
-    "description": "GPT-4.5-preview ist das neueste universelle Modell mit umfassendem Weltwissen und einem besseren Verständnis der Nutzerintentionen; es eignet sich besonders für kreative Aufgaben und die Planung von Agenten. Das Modell hat einen Wissensstand bis Oktober 2023."
-=======
     "description": "GPT-4.5-preview ist das neueste Allzweckmodell, verfügt über fundiertes Weltwissen und ein verbessertes Verständnis der Nutzerintentionen und ist besonders leistungsfähig bei kreativen Aufgaben sowie in der Planung von Agenten. Das Wissen des Modells reicht bis Oktober 2023."
->>>>>>> 8d479074
   },
   "gpt-4o": {
     "description": "ChatGPT-4o ist ein dynamisches Modell, das in Echtzeit aktualisiert wird, um die neueste Version zu gewährleisten. Es kombiniert starke Sprachverständnis- und Generierungsfähigkeiten und eignet sich für großangelegte Anwendungsszenarien, einschließlich Kundenservice, Bildung und technische Unterstützung."
@@ -1704,11 +1668,7 @@
     "description": "Bildgenerierungsmodell mit feiner Bilddarstellung, unterstützt Text-zu-Bild und Stil-Einstellungen."
   },
   "imagen-4.0-fast-generate-001": {
-<<<<<<< HEAD
-    "description": "Imagen, 4. Generation der Text-zu-Bild-Modellreihe – Schnellversion"
-=======
     "description": "Imagen – Text-zu-Bild-Modellreihe der 4. Generation (Fast-Version)"
->>>>>>> 8d479074
   },
   "imagen-4.0-generate-001": {
     "description": "Imagen, Text-zu-Bild-Modellreihe der 4. Generation"
@@ -1717,11 +1677,7 @@
     "description": "Imagen 4. Generation Text-zu-Bild Modellserie"
   },
   "imagen-4.0-ultra-generate-001": {
-<<<<<<< HEAD
-    "description": "Imagen, 4. Generation der Text-zu-Bild-Modellreihe, Ultra-Version"
-=======
     "description": "Imagen, Text-zu-Bild-Modell der 4. Generation (Ultra-Version)"
->>>>>>> 8d479074
   },
   "imagen-4.0-ultra-generate-preview-06-06": {
     "description": "Imagen 4. Generation Text-zu-Bild Modellserie Ultra-Version"
@@ -1763,11 +1719,7 @@
     "description": "kimi-k2 ist ein MoE-Architektur-Basis-Modell mit außergewöhnlichen Fähigkeiten in Code und Agentenfunktionen, mit insgesamt 1 Billion Parametern und 32 Milliarden aktiven Parametern. In Benchmark-Tests zu allgemeinem Wissen, Programmierung, Mathematik und Agenten übertrifft das K2-Modell andere führende Open-Source-Modelle."
   },
   "kimi-k2-turbo-preview": {
-<<<<<<< HEAD
-    "description": "kimi-k2 ist ein Basis‑Modell mit MoE‑(Mixture‑of‑Experts)‑Architektur und besitzt ausgeprägte Programmier‑ und Agentenfähigkeiten. Es verfügt über insgesamt 1 Billion Parameter, davon werden 32 Milliarden Parameter aktiviert. In Benchmark‑Tests in den Hauptkategorien allgemeines Wissens‑ und Schlussfolgerungsvermögen, Programmierung, Mathematik und Agenten übertrifft das K2‑Modell die gängigen Open‑Source‑Modelle."
-=======
     "description": "kimi-k2 ist ein Basis-Modell mit MoE-Architektur und besonders starken Fähigkeiten im Bereich Code und Agenten. Es verfügt über insgesamt 1T Parameter und 32B aktivierte Parameter. In Benchmark-Tests der wichtigsten Kategorien – allgemeines Wissens-Reasoning, Programmierung, Mathematik und Agenten – übertrifft das K2-Modell die Leistung anderer gängiger Open‑Source‑Modelle."
->>>>>>> 8d479074
   },
   "kimi-latest": {
     "description": "Das Kimi intelligente Assistenzprodukt verwendet das neueste Kimi Großmodell, das möglicherweise noch instabile Funktionen enthält. Es unterstützt die Bildverarbeitung und wählt automatisch das Abrechnungsmodell 8k/32k/128k basierend auf der Länge des angeforderten Kontexts aus."
@@ -1854,11 +1806,7 @@
     "description": "LLaVA ist ein multimodales Modell, das visuelle Encoder und Vicuna kombiniert und für starke visuelle und sprachliche Verständnisse sorgt."
   },
   "magistral-medium-latest": {
-<<<<<<< HEAD
-    "description": "Magistral Medium 1.1 ist ein führendes Inferenzmodell, das Mistral AI im Juli 2025 veröffentlicht hat."
-=======
     "description": "Magistral Medium 1.1 ist ein fortschrittliches Inferenzmodell, das Mistral AI im Juli 2025 veröffentlicht hat."
->>>>>>> 8d479074
   },
   "mathstral": {
     "description": "MathΣtral ist für wissenschaftliche Forschung und mathematische Schlussfolgerungen konzipiert und bietet effektive Rechenfähigkeiten und Ergebnisinterpretationen."
@@ -2191,11 +2139,7 @@
     "description": "o1-mini ist ein schnelles und kosteneffizientes Inferenzmodell, das für Programmier-, Mathematik- und Wissenschaftsanwendungen entwickelt wurde. Das Modell hat einen Kontext von 128K und einen Wissensstand bis Oktober 2023."
   },
   "o1-preview": {
-<<<<<<< HEAD
-    "description": "Fokussiert auf fortgeschrittenes Schlussfolgern und die Lösung komplexer Probleme, einschließlich mathematischer und naturwissenschaftlicher Aufgaben. Besonders geeignet für Anwendungen, die ein tiefes Kontextverständnis und autonome Arbeitsabläufe erfordern."
-=======
     "description": "Konzentriert auf fortgeschrittenes Schlussfolgern und die Lösung komplexer Probleme, einschließlich mathematischer und naturwissenschaftlicher Aufgaben. Sehr gut geeignet für Anwendungen, die ein tiefes Kontextverständnis und autonome Arbeitsabläufe benötigen."
->>>>>>> 8d479074
   },
   "o1-pro": {
     "description": "Die o1-Serie wurde durch verstärkendes Lernen trainiert, um vor der Antwort nachzudenken und komplexe Schlussfolgerungen zu ziehen. Das o1-pro Modell nutzt mehr Rechenressourcen für tiefere Überlegungen und liefert dadurch kontinuierlich qualitativ hochwertigere Antworten."
@@ -2315,15 +2259,6 @@
     "description": "Das Tongyi Qianwen Code-Modell."
   },
   "qwen-flash": {
-<<<<<<< HEAD
-    "description": "Die Modelle der Tongyi Qianwen‑Reihe sind besonders schnell und äußerst kostengünstig und eignen sich für einfache Aufgaben."
-  },
-  "qwen-image": {
-    "description": "Qwen-Image ist ein universelles Modell zur Bildgenerierung, das verschiedene künstlerische Stilrichtungen unterstützt. Es ist besonders versiert in der Wiedergabe komplexer Texte, insbesondere chinesischer und englischer Texte. Das Modell unterstützt mehrzeilige Layouts, Texterzeugung auf Absatzebene sowie eine feingranulare Detailausarbeitung und ermöglicht die Gestaltung komplexer text-bild-hybrider Layouts."
-  },
-  "qwen-image-edit": {
-    "description": "Das Qwen-Team hat ein professionelles Modell zur Bildbearbeitung veröffentlicht, das semantische und optische Bearbeitungen unterstützt und in der Lage ist, chinesische und englische Texte präzise zu bearbeiten sowie Stiltransformationen, Objektrotationen und andere qualitativ hochwertige Bildbearbeitungen durchzuführen."
-=======
     "description": "Die Tongyi-Qianwen-Reihe bietet besonders schnelle und sehr kostengünstige Modelle und eignet sich für einfache Aufgaben."
   },
   "qwen-image": {
@@ -2331,7 +2266,6 @@
   },
   "qwen-image-edit": {
     "description": "Das Qwen-Team hat ein professionelles Modell zur Bildbearbeitung veröffentlicht, das semantische Bearbeitungen und Aussehensbearbeitungen unterstützt. Es kann chinesische und englische Texte präzise bearbeiten und ermöglicht Stiltransformationen, Objektrotationen sowie weitere hochwertige Bildbearbeitungen."
->>>>>>> 8d479074
   },
   "qwen-long": {
     "description": "Qwen ist ein groß angelegtes Sprachmodell, das lange Textkontexte unterstützt und Dialogfunktionen für verschiedene Szenarien wie lange Dokumente und mehrere Dokumente bietet."
@@ -2358,11 +2292,7 @@
     "description": "Qwen Plus ist die verbesserte Version des großangelegten Sprachmodells, das Eingaben in verschiedenen Sprachen wie Chinesisch und Englisch unterstützt."
   },
   "qwen-turbo": {
-<<<<<<< HEAD
-    "description": "Tongyi Qianwen Turbo wird künftig nicht mehr aktualisiert; es wird empfohlen, auf Tongyi Qianwen Flash umzusteigen. Tongyi Qianwen ist ein ultra-großes Sprachmodell, das Eingaben in verschiedenen Sprachen wie Chinesisch und Englisch unterstützt."
-=======
     "description": "通义千问 Turbo wird künftig nicht mehr aktualisiert. Es wird empfohlen, auf 通义千问 Flash umzusteigen. 通义千问 ist ein äußerst groß angelegtes Sprachmodell und unterstützt Eingaben in Chinesisch, Englisch und weiteren Sprachen."
->>>>>>> 8d479074
   },
   "qwen-vl-chat-v1": {
     "description": "Qwen VL unterstützt flexible Interaktionsmethoden, einschließlich Mehrbild-, Mehrfachfragen und kreativen Fähigkeiten."
@@ -2680,21 +2610,13 @@
     "description": "Das neue Generationen-Bildmodell von Step Star konzentriert sich auf Bildgenerierung und kann basierend auf Textbeschreibungen des Nutzers hochwertige Bilder erzeugen. Das neue Modell erzeugt realistischere Bildtexturen und bietet verbesserte Fähigkeiten bei der Erzeugung chinesischer und englischer Schriftzeichen."
   },
   "step-3": {
-<<<<<<< HEAD
-    "description": "Dieses Modell verfügt über ausgeprägte visuelle Wahrnehmungs- und komplexe Schlussfolgerungsfähigkeiten. Es kann zuverlässig komplexes fachübergreifendes Wissen erfassen, die kombinierte Analyse von mathematischen und visuellen Informationen durchführen und eine Vielzahl visueller Analyseaufgaben im Alltag präzise bewältigen."
-=======
     "description": "Dieses Modell verfügt über eine leistungsfähige visuelle Wahrnehmung und ausgeprägte Fähigkeiten zum komplexen Schlussfolgern. Es kann fachübergreifendes Verständnis komplexer Zusammenhänge, die kombinierte Analyse von mathematischen und visuellen Informationen sowie vielfältige visuelle Analyseaufgaben des Alltags präzise bewältigen."
->>>>>>> 8d479074
   },
   "step-r1-v-mini": {
     "description": "Dieses Modell ist ein leistungsstarkes Schlussfolgerungsmodell mit starker Bildverständnisfähigkeit, das in der Lage ist, Bild- und Textinformationen zu verarbeiten und nach tiefem Denken Textinhalte zu generieren. Es zeigt herausragende Leistungen im Bereich der visuellen Schlussfolgerung und verfügt über erstklassige Fähigkeiten in Mathematik, Programmierung und Textschlussfolgerung. Die Kontextlänge beträgt 100k."
   },
   "stepfun-ai/step3": {
-<<<<<<< HEAD
-    "description": "Step3 ist ein fortschrittliches multimodales Inferenzmodell, veröffentlicht von StepFun (阶跃星辰). Es basiert auf einer Mixture-of-Experts-(MoE)-Architektur mit insgesamt 321 Milliarden Parametern und 38 Milliarden Aktivierungsparametern. Das Modell ist end-to-end ausgelegt und darauf optimiert, die Dekodierungskosten zu minimieren, während es erstklassige Leistung in der visuell-sprachlichen Inferenz bietet. Durch das synergetische Zusammenspiel von Multi-Matrix-Faktorisierungs-Attention (MFA) und Attention-FFN-Entkopplung (AFD) erreicht Step3 herausragende Effizienz sowohl auf Flaggschiff- als auch auf Low-End-Beschleunigern. In der Vortrainingsphase verarbeitete Step3 über 20 Billionen Text-Tokens und 4 Billionen multimodale Text-Bild-Tokens und deckte dabei mehr als ein Dutzend Sprachen ab. In Benchmarks zu Mathematik, Code und Multimodalität erzielt das Modell führende Ergebnisse unter den Open-Source-Modellen."
-=======
     "description": "Step3 ist ein wegweisendes multimodales Inferenzmodell, veröffentlicht von StepFun (阶跃星辰). Es basiert auf einer Mixture-of-Experts-(MoE)-Architektur mit insgesamt 321 Milliarden Parametern und 38 Milliarden Aktivierungsparametern. Das Modell ist als End-to-End-System konzipiert, um die Decodierungskosten zu minimieren und gleichzeitig erstklassige Leistung bei visuell-sprachlicher Inferenz zu bieten. Durch die synergistische Kombination von Multi-Matrix-Factorization-Attention (MFA) und Attention-FFN-Dekopplung (AFD) erzielt Step3 sowohl auf High-End- als auch auf ressourcenbeschränkten Beschleunigern hohe Effizienz. In der Vortrainingsphase verarbeitete Step3 mehr als 20 Billionen Text-Tokens und 4 Billionen multimodale (Bild‑Text) Tokens und deckt dabei über zehn Sprachen ab. Das Modell erzielt in zahlreichen Benchmarks — etwa in Mathematik, Programmierung und Multimodalität — führende Ergebnisse unter den Open‑Source‑Modellen."
->>>>>>> 8d479074
   },
   "taichu_llm": {
     "description": "Das Zīdōng Taichu Sprachmodell verfügt über außergewöhnliche Sprachverständnisfähigkeiten sowie Fähigkeiten in Textgenerierung, Wissensabfrage, Programmierung, mathematischen Berechnungen, logischem Denken, Sentimentanalyse und Textzusammenfassung. Es kombiniert innovativ große Datenvortrainings mit reichhaltigem Wissen aus mehreren Quellen, verfeinert kontinuierlich die Algorithmen und absorbiert ständig neues Wissen aus umfangreichen Textdaten in Bezug auf Vokabular, Struktur, Grammatik und Semantik, um die Leistung des Modells kontinuierlich zu verbessern. Es bietet den Nutzern bequemere Informationen und Dienstleistungen sowie ein intelligenteres Erlebnis."
@@ -2844,10 +2766,6 @@
     "description": "GLM-4.5-Air ist ein speziell für Agentenanwendungen entwickeltes Basismodell mit Mixture-of-Experts-Architektur. Es ist tief optimiert für Werkzeugaufrufe, Web-Browsing, Softwareentwicklung und Frontend-Programmierung und unterstützt nahtlos die Integration in Code-Agenten wie Claude Code und Roo Code. GLM-4.5 verwendet einen hybriden Inferenzmodus und ist für komplexe Schlussfolgerungen sowie den Alltagsgebrauch geeignet."
   },
   "zai-org/GLM-4.5V": {
-<<<<<<< HEAD
-    "description": "GLM-4.5V ist das neueste visuelle Sprachmodell (VLM), das von Zhipu AI veröffentlicht wurde. Das Modell basiert auf dem Flaggschiff-Textmodell GLM-4.5-Air mit insgesamt 106 Milliarden Parametern und 12 Milliarden Aktivierungsparametern und verwendet eine Mixture-of-Experts-(MoE)-Architektur, mit dem Ziel, bei geringeren Inferenzkosten hervorragende Leistung zu erzielen. Technisch setzt GLM-4.5V die Linie von GLM-4.1V-Thinking fort und führt Innovationen wie die dreidimensionale Rotations-Positionskodierung (3D-RoPE) ein, die die Wahrnehmung und das Schließen räumlicher Dreidimensionalität deutlich verbessert. Durch Optimierungen in den Phasen Vortraining, überwachte Feinabstimmung und Reinforcement Learning ist das Modell in der Lage, verschiedene visuelle Inhalte wie Bilder, Videos und lange Dokumente zu verarbeiten und erreicht in 41 öffentlichen multimodalen Benchmarks Spitzenwerte unter vergleichbaren Open-Source-Modellen. Darüber hinaus wurde ein neuer 'Denkmodus'-Schalter eingeführt, der es den Nutzern ermöglicht, flexibel zwischen schneller Reaktion und tiefgehender Schlussfolgerung zu wählen, um Effizienz und Ergebnisqualität auszubalancieren."
-=======
     "description": "GLM-4.5V ist das neueste visuell-sprachliche Modell (VLM), das von Zhipu AI veröffentlicht wurde. Das Modell basiert auf dem Flaggschiff-Textmodell GLM-4.5-Air mit insgesamt 106 Milliarden Parametern und 12 Milliarden Aktivierungsparametern und verwendet eine Mixture-of-Experts-(MoE)-Architektur. Es zielt darauf ab, bei geringeren Inferenzkosten herausragende Leistung zu erzielen. Technisch setzt es die Entwicklungslinie von GLM-4.1V-Thinking fort und führt Innovationen wie die dreidimensionale Rotations-Positionskodierung (3D-RoPE) ein, wodurch die Wahrnehmung und das Schließen über dreidimensionale Raumbeziehungen deutlich verbessert werden. Durch Optimierungen in den Phasen des Pre-Trainings, der überwachten Feinabstimmung und des Reinforcement Learnings ist das Modell in der Lage, verschiedene visuelle Inhalte wie Bilder, Videos und lange Dokumente zu verarbeiten; in 41 öffentlichen multimodalen Benchmarks erreichte es Spitzenwerte unter frei verfügbaren Modellen derselben Klasse. Zudem wurde ein \"Denkmodus\"-Schalter hinzugefügt, der es Nutzern erlaubt, flexibel zwischen schneller Reaktion und tiefgehendem Schlussfolgern zu wählen, um Effizienz und Ergebnisqualität auszubalancieren."
->>>>>>> 8d479074
   }
 }