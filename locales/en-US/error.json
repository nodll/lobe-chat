{
  "clerkAuth": {
    "loginSuccess": {
      "action": "Continue Session",
      "desc": "{{greeting}}, it's great to continue serving you. Let's pick up where we left off.",
      "title": "Welcome back, {{nickName}}"
    }
  },
  "error": {
    "backHome": "Back to Home",
    "desc": "Give it a try later, or go back to the known world.",
    "retry": "Reload",
    "title": "Oops, something went wrong.."
  },
  "fetchError": {
    "detail": "Error details",
    "title": "Request failed"
  },
  "import": {
    "importConfigFile": {
      "description": "Error reason: {{reason}}",
      "title": "Import Failed"
    },
    "incompatible": {
      "description": "This file was exported from a higher version. Please try upgrading to the latest version and then re-importing.",
      "title": "Current application does not support importing this file"
    }
  },
  "loginRequired": {
    "desc": "You will be redirected to the login page shortly",
    "title": "Please log in to use this feature"
  },
  "notFound": {
    "backHome": "Back to Home",
    "check": "Please check if your URL is correct.",
    "desc": "We couldn't find the page you were looking for.",
    "title": "Entered Unknown Territory?"
  },
  "pluginSettings": {
    "desc": "Complete the following configuration to start using this plugin",
    "title": "{{name}} Plugin Settings"
  },
  "response": {
    "400": "Sorry, the server does not understand your request. Please make sure your request parameters are correct.",
    "401": "Sorry, the server has rejected your request, possibly due to insufficient permissions or invalid authentication.",
    "403": "Sorry, the server has rejected your request. You do not have permission to access this content.",
    "404": "Sorry, the server cannot find the page or resource you requested. Please make sure your URL is correct.",
    "405": "Sorry, the server does not support the request method you are using. Please make sure your request method is correct.",
    "406": "Sorry, the server cannot complete the request based on the characteristics of the content you requested",
    "407": "Sorry, you need to authenticate the proxy before continuing with this request",
    "408": "Sorry, the server timed out while waiting for the request, please check your network connection and try again",
    "409": "Sorry, the request cannot be processed due to a conflict, possibly because the resource state is incompatible with the request",
    "410": "Sorry, the resource you requested has been permanently removed and cannot be found",
    "411": "Sorry, the server cannot process the request without a valid content length",
    "412": "Sorry, your request does not meet the server's conditions and cannot be completed",
    "413": "Sorry, your request data is too large for the server to process",
    "414": "Sorry, the URI of your request is too long for the server to process",
    "415": "Sorry, the server cannot process the media format attached to the request",
    "416": "Sorry, the server cannot satisfy the range of your request",
    "417": "Sorry, the server cannot meet your expectations",
    "422": "Sorry, your request is in the correct format, but due to semantic errors, it cannot be responded to",
    "423": "Sorry, the resource you requested is locked",
    "424": "Sorry, the current request cannot be completed due to a previous request failure",
    "426": "Sorry, the server requires your client to upgrade to a higher protocol version",
    "428": "Sorry, the server requires a precondition, and requests that your request contain the correct conditional header",
    "429": "Sorry, your request is too frequent and the server is a bit tired. Please try again later.",
    "431": "Sorry, the header fields of your request are too large for the server to process",
    "451": "Sorry, the server refuses to provide this resource due to legal reasons",
    "499": "We apologize, your request was unexpectedly interrupted while being processed by the server, possibly due to your cancellation of the operation or an unstable network connection. Please check your network status and try again.",
    "500": "Sorry, the server seems to be experiencing some difficulties and is temporarily unable to complete your request. Please try again later.",
    "501": "Sorry, the server does not know how to handle this request yet. Please confirm that your operation is correct.",
    "502": "Sorry, the server seems to be lost and is temporarily unable to provide service. Please try again later.",
    "503": "Sorry, the server is currently unable to process your request, possibly due to overload or maintenance. Please try again later.",
    "504": "Sorry, the server did not receive a response from the upstream server. Please try again later.",
    "505": "Sorry, the server does not support the HTTP version you are using. Please update and try again.",
    "506": "Sorry, there is a configuration issue with the server. Please contact the administrator for resolution.",
    "507": "Sorry, the server has insufficient storage space to process your request. Please try again later.",
    "509": "Sorry, the server's bandwidth has been exhausted. Please try again later.",
    "510": "Sorry, the server does not support the requested extension. Please contact the administrator.",
    "520": "We apologize, the server encountered an unexpected issue that prevented it from completing your request. Please try again later; we are working to resolve this issue.",
    "522": "We apologize, the server connection timed out and was unable to respond to your request in a timely manner. This may be due to an unstable network or the server being temporarily inaccessible. Please try again later; we are working to restore service.",
    "524": "We apologize, the server timed out while waiting for a response, possibly due to a slow reply. Please try again later.",
    "AgentRuntimeError": "Lobe language model runtime execution error. Please troubleshoot or retry based on the following information.",
    "ConnectionCheckFailed": "The request returned empty. Please check if the API proxy address does not end with `/v1`.",
    "CreateMessageError": "Sorry, the message could not be sent successfully. Please copy the content and try sending it again. This message will not be retained after refreshing the page.",
    "ExceededContextWindow": "The current request content exceeds the length that the model can handle. Please reduce the amount of content and try again.",
    "FreePlanLimit": "You are currently a free user and cannot use this feature. Please upgrade to a paid plan to continue using it.",
    "GoogleAIBlockReason": {
<<<<<<< HEAD
      "BLOCKLIST": "Your content contains prohibited words. Please review and modify your input, then try again.",
      "IMAGE_SAFETY": "The generated image content was blocked for safety reasons. Please try modifying your image generation request.",
      "LANGUAGE": "The language you are using is not currently supported. Please try asking again in English or another supported language.",
      "OTHER": "The content was blocked for an unknown reason. Please try rephrasing your request.",
      "PROHIBITED_CONTENT": "Your request may contain prohibited content. Please adjust your request to ensure it complies with the usage policies.",
      "RECITATION": "Your content was blocked because it may involve copyright issues. Please try using original content or rephrase your request.",
      "SAFETY": "Your content was blocked due to safety policies. Please try adjusting your request to avoid potentially harmful or inappropriate material.",
      "SPII": "Your content may contain sensitive personally identifiable information (PII). To protect privacy, please remove the relevant sensitive information and try again.",
=======
      "BLOCKLIST": "Your content contains prohibited terms. Please review and modify your input, then try again.",
      "IMAGE_SAFETY": "The generated image content was blocked for safety reasons. Please try changing your image generation request.",
      "LANGUAGE": "The language you used is not currently supported. Please try again in English or another supported language.",
      "OTHER": "The content was blocked for an unknown reason. Please try rephrasing your request.",
      "PROHIBITED_CONTENT": "Your request may contain prohibited content. Please adjust your request to comply with the usage guidelines.",
      "RECITATION": "Your content was blocked due to potential copyright concerns. Please try using original content or rephrase your request.",
      "SAFETY": "Your content was blocked by safety policies. Please modify your request to avoid potentially harmful or inappropriate content.",
      "SPII": "Your content may contain sensitive personal identifying information. To protect privacy, please remove such information and try again.",
>>>>>>> 8d479074
      "default": "Content blocked: {{blockReason}}. Please adjust your request and try again."
    },
    "InsufficientQuota": "Sorry, the quota for this key has been reached. Please check your account balance or increase the key quota and try again.",
    "InvalidAccessCode": "Invalid access code or empty. Please enter the correct access code or add a custom API Key.",
    "InvalidBedrockCredentials": "Bedrock authentication failed. Please check the AccessKeyId/SecretAccessKey and retry.",
    "InvalidClerkUser": "Sorry, you are not currently logged in. Please log in or register an account to continue.",
    "InvalidGithubToken": "The GitHub Personal Access Token is incorrect or empty. Please check your GitHub Personal Access Token and try again.",
    "InvalidOllamaArgs": "Invalid Ollama configuration, please check Ollama configuration and try again",
    "InvalidProviderAPIKey": "{{provider}} API Key is incorrect or empty, please check your {{provider}} API Key and try again",
    "InvalidVertexCredentials": "Vertex authentication failed. Please check your credentials and try again.",
    "LocationNotSupportError": "We're sorry, your current location does not support this model service. This may be due to regional restrictions or the service not being available. Please confirm if the current location supports using this service, or try using a different location.",
    "ModelNotFound": "Sorry, the requested model could not be found. It may not exist or you may not have the necessary access permissions. Please try again after changing the API Key or adjusting your access permissions.",
    "NoOpenAIAPIKey": "OpenAI API Key is empty, please add a custom OpenAI API Key",
    "OllamaBizError": "Error requesting Ollama service, please troubleshoot or retry based on the following information",
    "OllamaServiceUnavailable": "Ollama service is unavailable. Please check if Ollama is running properly or if the cross-origin configuration of Ollama is set correctly.",
    "PermissionDenied": "Sorry, you do not have permission to access this service. Please check if your key has the necessary access rights.",
    "PluginApiNotFound": "Sorry, the API does not exist in the plugin's manifest. Please check if your request method matches the plugin manifest API",
    "PluginApiParamsError": "Sorry, the input parameter validation for the plugin request failed. Please check if the input parameters match the API description",
    "PluginFailToTransformArguments": "Sorry, the plugin failed to parse the arguments. Please try regenerating the assistant message or switch to a more powerful AI model with Tools Calling capability and try again",
    "PluginGatewayError": "Sorry, there was an error with the plugin gateway. Please check if the plugin gateway configuration is correct.",
    "PluginManifestInvalid": "Sorry, the plugin's manifest validation failed. Please check if the manifest format is correct",
    "PluginManifestNotFound": "Sorry, the server could not find the plugin's manifest file (manifest.json). Please check if the plugin manifest file address is correct",
    "PluginMarketIndexInvalid": "Sorry, the plugin index validation failed. Please check if the index file format is correct",
    "PluginMarketIndexNotFound": "Sorry, the server could not find the plugin index. Please check if the index address is correct",
    "PluginMetaInvalid": "Sorry, the plugin's metadata validation failed. Please check if the plugin metadata format is correct",
    "PluginMetaNotFound": "Sorry, the plugin was not found in the index. Please check the plugin's configuration information in the index",
    "PluginOpenApiInitError": "Sorry, the OpenAPI client failed to initialize. Please check if the OpenAPI configuration information is correct.",
    "PluginServerError": "Plugin server request returned an error. Please check your plugin manifest file, plugin configuration, or server implementation based on the error information below",
    "PluginSettingsInvalid": "This plugin needs to be correctly configured before it can be used. Please check if your configuration is correct",
    "ProviderBizError": "Error requesting {{provider}} service, please troubleshoot or retry based on the following information",
    "QuotaLimitReached": "We apologize, but the current token usage or number of requests has reached the quota limit for this key. Please increase the quota for this key or try again later.",
    "StreamChunkError": "Error parsing the message chunk of the streaming request. Please check if the current API interface complies with the standard specifications, or contact your API provider for assistance.",
    "SubscriptionKeyMismatch": "We apologize for the inconvenience. Due to a temporary system malfunction, your current subscription usage is inactive. Please click the button below to restore your subscription, or contact us via email for support.",
    "SubscriptionPlanLimit": "Your subscription points have been exhausted, and you cannot use this feature. Please upgrade to a higher plan or configure a custom model API to continue using it.",
    "SystemTimeNotMatchError": "Sorry, your system time does not match the server. Please check your system time and try again.",
    "UnknownChatFetchError": "Sorry, an unknown request error occurred. Please check the information below or try again."
  },
  "stt": {
    "responseError": "Service request failed, please check the configuration or try again"
  },
  "testConnectionFailed": "Test connection failed: {{error}}",
  "tts": {
    "responseError": "Service request failed, please check the configuration or try again"
  },
  "unlock": {
    "addProxyUrl": "Add OpenAI proxy URL (optional)",
    "apiKey": {
      "description": "Enter your {{name}} API Key to start the session",
      "imageGenerationDescription": "Enter your {{name}} API Key to start generating",
      "title": "Use custom {{name}} API Key"
    },
    "closeMessage": "Close message",
    "confirm": "Confirm and Retry",
    "oauth": {
      "description": "The administrator has enabled unified login authentication. Click the button below to log in and unlock the application.",
      "success": "Login successful",
      "title": "Log in to your account",
      "welcome": "Welcome!"
    },
    "password": {
      "description": "The application encryption has been enabled by the administrator. Enter the application password to unlock the application. The password only needs to be filled in once.",
      "placeholder": "Please enter password",
      "title": "Enter Password to Unlock Application"
    },
    "tabs": {
      "apiKey": "Custom API Key",
      "password": "Password"
    }
  },
  "upload": {
    "desc": "Details: {{detail}}",
    "fileOnlySupportInServerMode": "The current deployment mode does not support uploading non-image files. To upload files in {{ext}} format, please switch to server database deployment or use the {{cloud}} service.",
    "networkError": "Please check your network connection and ensure that the file storage service's cross-origin configuration is correct.",
    "title": "File upload failed. Please check your network connection or try again later",
    "unknownError": "Error reason: {{reason}}",
    "uploadFailed": "File upload failed."
  }
}<|MERGE_RESOLUTION|>--- conflicted
+++ resolved
@@ -86,16 +86,6 @@
     "ExceededContextWindow": "The current request content exceeds the length that the model can handle. Please reduce the amount of content and try again.",
     "FreePlanLimit": "You are currently a free user and cannot use this feature. Please upgrade to a paid plan to continue using it.",
     "GoogleAIBlockReason": {
-<<<<<<< HEAD
-      "BLOCKLIST": "Your content contains prohibited words. Please review and modify your input, then try again.",
-      "IMAGE_SAFETY": "The generated image content was blocked for safety reasons. Please try modifying your image generation request.",
-      "LANGUAGE": "The language you are using is not currently supported. Please try asking again in English or another supported language.",
-      "OTHER": "The content was blocked for an unknown reason. Please try rephrasing your request.",
-      "PROHIBITED_CONTENT": "Your request may contain prohibited content. Please adjust your request to ensure it complies with the usage policies.",
-      "RECITATION": "Your content was blocked because it may involve copyright issues. Please try using original content or rephrase your request.",
-      "SAFETY": "Your content was blocked due to safety policies. Please try adjusting your request to avoid potentially harmful or inappropriate material.",
-      "SPII": "Your content may contain sensitive personally identifiable information (PII). To protect privacy, please remove the relevant sensitive information and try again.",
-=======
       "BLOCKLIST": "Your content contains prohibited terms. Please review and modify your input, then try again.",
       "IMAGE_SAFETY": "The generated image content was blocked for safety reasons. Please try changing your image generation request.",
       "LANGUAGE": "The language you used is not currently supported. Please try again in English or another supported language.",
@@ -104,7 +94,6 @@
       "RECITATION": "Your content was blocked due to potential copyright concerns. Please try using original content or rephrase your request.",
       "SAFETY": "Your content was blocked by safety policies. Please modify your request to avoid potentially harmful or inappropriate content.",
       "SPII": "Your content may contain sensitive personal identifying information. To protect privacy, please remove such information and try again.",
->>>>>>> 8d479074
       "default": "Content blocked: {{blockReason}}. Please adjust your request and try again."
     },
     "InsufficientQuota": "Sorry, the quota for this key has been reached. Please check your account balance or increase the key quota and try again.",
