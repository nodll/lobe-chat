--- conflicted
+++ resolved
@@ -333,11 +333,7 @@
     "description": "Qwen3-30B-A3B-Instruct-2507 est une version mise à jour du modèle non réflexif Qwen3-30B-A3B. Il s'agit d'un modèle d'experts mixtes (MoE) avec un total de 30,5 milliards de paramètres et 3,3 milliards de paramètres activés. Ce modèle présente des améliorations clés dans plusieurs domaines, notamment une amélioration significative de la conformité aux instructions, du raisonnement logique, de la compréhension du texte, des mathématiques, des sciences, du codage et de l'utilisation des outils. Par ailleurs, il réalise des progrès substantiels dans la couverture des connaissances multilingues à longue traîne et s'aligne mieux avec les préférences des utilisateurs dans les tâches subjectives et ouvertes, ce qui lui permet de générer des réponses plus utiles et des textes de meilleure qualité. De plus, sa capacité de compréhension des textes longs a été étendue à 256K. Ce modèle ne prend en charge que le mode non réflexif et ne génère pas de balises `<think></think>` dans ses sorties."
   },
   "Qwen/Qwen3-30B-A3B-Thinking-2507": {
-<<<<<<< HEAD
-    "description": "Qwen3-30B-A3B-Thinking-2507 est le dernier modèle de réflexion de la série Qwen3 publié par l'équipe Tongyi Qianwen d'Alibaba. En tant que modèle Mixture-of-Experts (MoE) comptant 30,5 milliards de paramètres au total et 3,3 milliards de paramètres activés, il est conçu pour améliorer le traitement des tâches complexes. Ce modèle affiche des gains de performance marqués sur des benchmarks académiques en raisonnement logique, mathématiques, sciences, programmation et autres domaines nécessitant une expertise humaine. Parallèlement, ses capacités générales — respect des consignes, utilisation d'outils, génération de texte et alignement sur les préférences humaines — ont été significativement renforcées. Le modèle prend en charge nativement une compréhension du contexte long jusqu'à 256K et peut être étendu à 1 million de tokens. Cette version est spécialement conçue pour le « mode réflexion », visant à résoudre des tâches très complexes par un raisonnement détaillé étape par étape ; ses capacités en tant qu'agent intelligent sont également remarquables."
-=======
     "description": "Qwen3-30B-A3B-Thinking-2507 est le dernier modèle de « réflexion » de la série Qwen3 publié par l'équipe Tongyi Qianwen d'Alibaba. En tant que modèle Mixture-of-Experts (MoE) comptant 30,5 milliards de paramètres au total et 3,3 milliards de paramètres d'activation, il est axé sur l'amélioration des capacités de traitement des tâches complexes. Le modèle présente des gains de performance significatifs sur des benchmarks académiques en raisonnement logique, mathématiques, sciences, programmation et autres tâches requérant une expertise humaine. Parallèlement, ses capacités générales — respect des instructions, utilisation d'outils, génération de texte et alignement sur les préférences humaines — ont été nettement renforcées. Il prend nativement en charge une compréhension de contextes longs de 256K tokens, extensible jusqu'à 1 million de tokens. Cette version, conçue pour le « mode réflexion », vise à résoudre des tâches hautement complexes via un raisonnement détaillé pas à pas ; ses capacités d'agent sont également remarquables."
->>>>>>> 8d479074
   },
   "Qwen/Qwen3-32B": {
     "description": "Qwen3 est un nouveau modèle de Tongyi Qianwen avec des capacités considérablement améliorées, atteignant des niveaux de pointe dans plusieurs compétences clés telles que le raisonnement, l'agent et le multilingue, et prenant en charge le changement de mode de pensée."
@@ -346,17 +342,10 @@
     "description": "Qwen3 est un nouveau modèle de Tongyi Qianwen avec des capacités considérablement améliorées, atteignant des niveaux de pointe dans plusieurs compétences clés telles que le raisonnement, l'agent et le multilingue, et prenant en charge le changement de mode de pensée."
   },
   "Qwen/Qwen3-Coder-30B-A3B-Instruct": {
-<<<<<<< HEAD
-    "description": "Qwen3-Coder-30B-A3B-Instruct est un modèle de code de la série Qwen3 développé par l'équipe Tongyi Qianwen d'Alibaba. En tant que modèle affiné et optimisé, il se concentre sur l'amélioration des capacités de traitement du code tout en conservant des performances élevées et une grande efficacité. Ce modèle présente un avantage de performance notable parmi les modèles open source pour des tâches complexes telles que la programmation agentique (Agentic Coding), l'automatisation des opérations de navigateur et l'appel d'outils. Il prend en charge nativement un contexte long de 256K tokens et peut être étendu jusqu'à 1M tokens, permettant ainsi une meilleure compréhension et gestion au niveau des bases de code. De plus, ce modèle fournit un solide support d'agent pour des plateformes comme Qwen Code et CLINE, et a été conçu avec un format d'appel de fonctions dédié."
-  },
-  "Qwen/Qwen3-Coder-480B-A35B-Instruct": {
-    "description": "Qwen3-Coder-480B-A35B-Instruct est un modèle de code publié par Alibaba, présentant à ce jour les capacités agentiques (agentic) les plus avancées. Il s'agit d'un modèle mixture d'experts (MoE) comptant 480 milliards de paramètres au total et 35 milliards de paramètres activés, offrant un bon compromis entre efficacité et performance. Le modèle prend en charge nativement une longueur de contexte de 256K (environ 260 000) jetons et peut être étendu jusqu'à 1 000 000 de jetons via des méthodes d'extrapolation telles que YaRN, ce qui lui permet de traiter d'importants dépôts de code et des tâches de programmation complexes. Qwen3-Coder est conçu pour des flux de travail de codage centrés sur des agents : il ne se contente pas de générer du code, il peut aussi interagir de manière autonome avec les outils et environnements de développement pour résoudre des problèmes de programmation complexes. Sur plusieurs benchmarks portant sur des tâches de codage et d'agent, ce modèle atteint un niveau de pointe parmi les modèles open source et ses performances sont comparables à celles de modèles leaders tels que Claude Sonnet 4."
-=======
     "description": "Qwen3-Coder-30B-A3B-Instruct est un modèle de code de la série Qwen3 développé par l'équipe Tongyi Qianwen d'Alibaba. En tant que modèle épuré et optimisé, il se concentre sur l'amélioration des capacités de traitement du code tout en conservant des performances et une grande efficacité. Ce modèle affiche un avantage de performance notable parmi les modèles open source pour des tâches complexes telles que la programmation agentique (Agentic Coding), l'automatisation de navigateurs et l'appel d'outils. Il prend en charge nativement un contexte long de 256K tokens et peut être étendu jusqu'à 1M tokens, permettant une meilleure compréhension et gestion des bases de code à l'échelle du dépôt. De plus, ce modèle fournit un solide support d'encodage par agents pour des plateformes comme Qwen Code et CLINE, et intègre un format dédié d'appel de fonctions."
   },
   "Qwen/Qwen3-Coder-480B-A35B-Instruct": {
     "description": "Qwen3-Coder-480B-A35B-Instruct est un modèle de code publié par Alibaba, et à ce jour le plus avancé en termes de capacités d'agent (agentic). Il s'agit d'un modèle MoE (Mixture-of-Experts) disposant de 480 milliards de paramètres au total et de 35 milliards de paramètres activés, offrant un équilibre entre efficacité et performance. Le modèle prend en charge nativement une longueur de contexte de 256K (environ 260 000) tokens et peut être étendu jusqu'à 1 million de tokens via des méthodes d'extrapolation telles que YaRN, ce qui lui permet de traiter de vastes bases de code et des tâches de programmation complexes. Qwen3-Coder a été conçu pour des flux de travail de codage pilotés par des agents : il ne se contente pas de générer du code, il peut aussi interagir de manière autonome avec les outils et environnements de développement pour résoudre des problèmes de programmation complexes. Sur plusieurs benchmarks de codage et de tâches agent, ce modèle atteint un niveau de premier plan parmi les modèles open source, ses performances rivalisant avec celles de modèles de pointe comme Claude Sonnet 4."
->>>>>>> 8d479074
   },
   "Qwen2-72B-Instruct": {
     "description": "Qwen2 est la dernière série du modèle Qwen, prenant en charge un contexte de 128k. Comparé aux meilleurs modèles open source actuels, Qwen2-72B surpasse de manière significative les modèles leaders dans des domaines tels que la compréhension du langage naturel, les connaissances, le code, les mathématiques et le multilinguisme."
@@ -1124,17 +1113,10 @@
     "description": "FLUX.1 [dev] est un modèle open source affiné destiné à un usage non commercial. Il maintient une qualité d'image et une adhérence aux instructions proches de la version professionnelle FLUX, tout en offrant une efficacité d'exécution supérieure. Par rapport aux modèles standards de même taille, il est plus efficace en termes d'utilisation des ressources."
   },
   "flux-kontext-max": {
-<<<<<<< HEAD
-    "description": "Génération et édition d'images contextuelles de pointe — combinant texte et images pour obtenir des résultats précis et cohérents."
-  },
-  "flux-kontext-pro": {
-    "description": "Génération et édition d’images contextuelles à la pointe de la technologie — combinant texte et images pour des résultats précis et cohérents."
-=======
     "description": "Génération et édition d’images contextuelles de pointe — combinant texte et image pour des résultats précis et cohérents."
   },
   "flux-kontext-pro": {
     "description": "Génération et édition d'images contextuelles de pointe — alliant texte et image pour des résultats précis et cohérents."
->>>>>>> 8d479074
   },
   "flux-kontext/dev": {
     "description": "Modèle FLUX.1 spécialisé dans les tâches d'édition d'images, prenant en charge les entrées texte et image."
@@ -1143,15 +1125,6 @@
     "description": "Le modèle FLUX.1-merged combine les caractéristiques approfondies explorées durant la phase de développement « DEV » et les avantages d'exécution rapide représentés par « Schnell ». Cette fusion améliore non seulement les performances du modèle mais étend également son champ d'application."
   },
   "flux-pro": {
-<<<<<<< HEAD
-    "description": "Modèle d'IA commercial de génération d'images de premier plan — qualité d'image inégalée et grande diversité des sorties."
-  },
-  "flux-pro-1.1": {
-    "description": "Version améliorée du modèle de génération d'images IA professionnel — offrant une qualité d'image exceptionnelle et une précision dans le respect des consignes."
-  },
-  "flux-pro-1.1-ultra": {
-    "description": "Génération d'images IA en ultra haute résolution — prise en charge d'une sortie de 4 mégapixels et production d'images ultra HD en moins de 10 secondes."
-=======
     "description": "Modèle d'IA commercial de génération d'images de premier ordre — qualité d'image inégalée et grande diversité de rendus."
   },
   "flux-pro-1.1": {
@@ -1159,7 +1132,6 @@
   },
   "flux-pro-1.1-ultra": {
     "description": "Génération d'images IA en ultra haute résolution — prise en charge d'une sortie jusqu'à 4 mégapixels, création d'images ultra-nettes en moins de 10 secondes."
->>>>>>> 8d479074
   },
   "flux-pro/kontext": {
     "description": "FLUX.1 Kontext [pro] peut traiter du texte et des images de référence en entrée, réalisant de manière fluide des modifications locales ciblées ainsi que des transformations complexes de scènes globales."
@@ -1351,11 +1323,7 @@
     "description": "Version ultra-rapide de GLM-4.5, combinant une forte performance avec une vitesse de génération atteignant 100 tokens par seconde."
   },
   "glm-4.5v": {
-<<<<<<< HEAD
-    "description": "Le nouveau modèle de raisonnement visuel de Zhipu, basé sur l'architecture MOE, avec 106 milliards de paramètres au total et 12 milliards de paramètres d'activation, atteint le SOTA parmi les modèles multimodaux open source de même niveau à l'échelle mondiale sur divers benchmarks, couvrant les tâches courantes telles que la compréhension d'images, de vidéos, de documents et d'interfaces graphiques (GUI)."
-=======
     "description": "La nouvelle génération de modèle d'inférence visuelle de Zhipu, basée sur l'architecture MOE (Mixture-of-Experts), avec un total de 106 milliards de paramètres et 12 milliards de paramètres d'activation, atteint l'état de l'art (SOTA) parmi les modèles multimodaux open source de même niveau au niveau mondial sur divers benchmarks, couvrant les tâches courantes telles que la compréhension d'images, de vidéos, de documents et d'interfaces graphiques (GUI)."
->>>>>>> 8d479074
   },
   "glm-4v": {
     "description": "GLM-4V offre de puissantes capacités de compréhension et de raisonnement d'image, prenant en charge diverses tâches visuelles."
@@ -1496,11 +1464,7 @@
     "description": "GPT-4.1 mini offre un équilibre entre intelligence, rapidité et coût, ce qui en fait un modèle attrayant pour de nombreux cas d'utilisation."
   },
   "gpt-4.5-preview": {
-<<<<<<< HEAD
-    "description": "GPT-4.5-preview est le modèle général le plus récent, doté d'une vaste connaissance du monde et d'une meilleure compréhension des intentions des utilisateurs, excellent pour les tâches créatives et la planification d'agents. Les connaissances de ce modèle sont à jour jusqu'en octobre 2023."
-=======
     "description": "GPT-4.5-preview est le modèle général le plus récent, doté d'une vaste connaissance du monde et d'une meilleure compréhension des intentions des utilisateurs ; il excelle dans les tâches créatives et la planification d'agents. Les connaissances de ce modèle sont à jour jusqu'en octobre 2023."
->>>>>>> 8d479074
   },
   "gpt-4o": {
     "description": "ChatGPT-4o est un modèle dynamique, mis à jour en temps réel pour rester à jour avec la dernière version. Il combine une compréhension et une génération de langage puissantes, adapté à des scénarios d'application à grande échelle, y compris le service client, l'éducation et le support technique."
@@ -1704,27 +1668,16 @@
     "description": "Modèle de génération d'images avec rendu détaillé, supportant la génération d'images à partir de texte avec réglage du style artistique."
   },
   "imagen-4.0-fast-generate-001": {
-<<<<<<< HEAD
-    "description": "Version Fast de la série de modèles Imagen 4e génération pour la création d'images à partir de texte"
-  },
-  "imagen-4.0-generate-001": {
-    "description": "Série de modèles Imagen de 4e génération pour la création d’images à partir de texte"
-=======
     "description": "Imagen, série de modèles de 4e génération pour la création d'images à partir de texte — version Fast"
   },
   "imagen-4.0-generate-001": {
     "description": "Série de modèles Imagen de 4ᵉ génération pour la génération d'images à partir de texte"
->>>>>>> 8d479074
   },
   "imagen-4.0-generate-preview-06-06": {
     "description": "Série de modèles de génération d'images à partir de texte Imagen 4e génération"
   },
   "imagen-4.0-ultra-generate-001": {
-<<<<<<< HEAD
-    "description": "Série de modèles Imagen de 4e génération pour la génération d'images à partir de texte — version Ultra"
-=======
     "description": "Série de modèles Imagen 4e génération pour la génération d'images à partir de texte — version Ultra"
->>>>>>> 8d479074
   },
   "imagen-4.0-ultra-generate-preview-06-06": {
     "description": "Série de modèles de génération d'images à partir de texte Imagen 4e génération version Ultra"
@@ -1766,11 +1719,7 @@
     "description": "kimi-k2 est un modèle de base à architecture MoE doté de capacités exceptionnelles en code et Agent, avec un total de 1T de paramètres et 32B de paramètres activés. Dans les tests de performance sur les principales catégories telles que le raisonnement général, la programmation, les mathématiques et les Agents, le modèle K2 surpasse les autres modèles open source majeurs."
   },
   "kimi-k2-turbo-preview": {
-<<<<<<< HEAD
-    "description": "kimi-k2 est un modèle de base à architecture MoE, doté de capacités exceptionnelles en programmation et en agents, avec un total de 1T de paramètres et 32B de paramètres activés. Dans les tests de référence couvrant les principales catégories — raisonnement sur les connaissances générales, programmation, mathématiques et agents — les performances du modèle K2 dépassent celles des autres modèles open source majeurs."
-=======
     "description": "kimi-k2 est un modèle de base à architecture MoE doté de capacités remarquables en programmation et en agents autonomes, avec 1T de paramètres au total et 32B de paramètres activés. Dans les principaux tests de référence couvrant le raisonnement général, la programmation, les mathématiques et les agents, le modèle K2 surpasse les autres modèles open source majeurs."
->>>>>>> 8d479074
   },
   "kimi-latest": {
     "description": "Le produit d'assistant intelligent Kimi utilise le dernier modèle Kimi, qui peut inclure des fonctionnalités encore instables. Il prend en charge la compréhension des images et choisit automatiquement le modèle de facturation 8k/32k/128k en fonction de la longueur du contexte de la demande."
@@ -2190,11 +2139,7 @@
     "description": "o1-mini est un modèle de raisonnement rapide et économique conçu pour les applications de programmation, de mathématiques et de sciences. Ce modèle dispose d'un contexte de 128K et d'une date limite de connaissance en octobre 2023."
   },
   "o1-preview": {
-<<<<<<< HEAD
-    "description": "Axé sur le raisonnement avancé et la résolution de problèmes complexes, y compris les tâches mathématiques et scientifiques. Idéal pour les applications nécessitant une compréhension approfondie du contexte et des flux de travail autonomes."
-=======
     "description": "Axé sur le raisonnement avancé et la résolution de problèmes complexes, y compris des tâches mathématiques et scientifiques. Particulièrement adapté aux applications nécessitant une compréhension approfondie du contexte et des flux de travail autonomes."
->>>>>>> 8d479074
   },
   "o1-pro": {
     "description": "La série de modèles o1 est entraînée par apprentissage par renforcement, capable de réfléchir avant de répondre et d'exécuter des tâches de raisonnement complexes. Le modèle o1-pro utilise plus de ressources de calcul pour une réflexion plus approfondie, fournissant ainsi des réponses de qualité supérieure de manière continue."
@@ -2314,15 +2259,6 @@
     "description": "Le modèle de code Tongyi Qwen."
   },
   "qwen-flash": {
-<<<<<<< HEAD
-    "description": "La série Tongyi Qianwen propose des modèles très rapides et à coût extrêmement faible, adaptés aux tâches simples."
-  },
-  "qwen-image": {
-    "description": "Qwen-Image est un modèle de génération d’images polyvalent, prenant en charge de nombreux styles artistiques et particulièrement performant pour le rendu de textes complexes, notamment en chinois et en anglais. Le modèle gère les mises en page multi‑lignes, la génération de texte au niveau des paragraphes ainsi que le rendu de détails fins, permettant de concevoir des compositions complexes mêlant texte et image."
-  },
-  "qwen-image-edit": {
-    "description": "Le modèle professionnel d'édition d'images publié par l'équipe Qwen prend en charge l'édition sémantique et la modification d'apparence, permet d'éditer avec précision les textes en chinois et en anglais et réalise des retouches d'images de haute qualité, telles que la transformation de style et la rotation d'objets."
-=======
     "description": "La série Tongyi Qianwen propose les modèles les plus rapides et les plus économiques, adaptés aux tâches simples."
   },
   "qwen-image": {
@@ -2330,7 +2266,6 @@
   },
   "qwen-image-edit": {
     "description": "Un modèle professionnel d'édition d'images publié par l'équipe Qwen, prenant en charge l'édition sémantique et l'édition de l'apparence, capable d'éditer avec précision les textes en chinois et en anglais, et permettant la conversion de styles, la rotation d'objets et d'autres opérations d'édition d'images de haute qualité."
->>>>>>> 8d479074
   },
   "qwen-long": {
     "description": "Qwen est un modèle de langage à grande échelle, prenant en charge un contexte de texte long, ainsi que des fonctionnalités de dialogue basées sur des documents longs et multiples."
@@ -2357,11 +2292,7 @@
     "description": "Version améliorée du modèle de langage à grande échelle Qwen, prenant en charge des entrées dans différentes langues telles que le chinois et l'anglais."
   },
   "qwen-turbo": {
-<<<<<<< HEAD
-    "description": "通义千问 Turbo ne sera plus mis à jour à l'avenir ; il est recommandé de le remplacer par 通义千问 Flash. 通义千问 est un modèle de langage de très grande envergure, prenant en charge des entrées en chinois, en anglais et dans d'autres langues."
-=======
     "description": "Le modèle 通义千问 Turbo ne sera plus mis à jour ; il est recommandé de le remplacer par 通义千问 Flash. 通义千问 est un modèle de langage à très grande échelle, prenant en charge des entrées en chinois, en anglais et dans d'autres langues."
->>>>>>> 8d479074
   },
   "qwen-vl-chat-v1": {
     "description": "Qwen VL prend en charge des modes d'interaction flexibles, y compris la capacité de poser des questions à plusieurs images, des dialogues multi-tours, et plus encore."
@@ -2679,21 +2610,13 @@
     "description": "Modèle de nouvelle génération Step Star, spécialisé dans la génération d'images, capable de créer des images de haute qualité à partir de descriptions textuelles fournies par l'utilisateur. Le nouveau modèle produit des images avec une texture plus réaliste et une meilleure capacité de génération de texte en chinois et en anglais."
   },
   "step-3": {
-<<<<<<< HEAD
-    "description": "Ce modèle dispose de puissantes capacités de perception visuelle et de raisonnement complexe. Il peut accomplir avec précision la compréhension de connaissances complexes interdomaines, l'analyse croisée d'informations mathématiques et visuelles, ainsi que divers problèmes d'analyse visuelle rencontrés dans la vie quotidienne."
-=======
     "description": "Ce modèle dispose d'une puissante perception visuelle et d'une capacité de raisonnement complexe. Il peut accomplir avec précision la compréhension de connaissances complexes inter-domaines, l'analyse croisée d'informations mathématiques et visuelles, ainsi que divers problèmes d'analyse visuelle rencontrés dans la vie quotidienne."
->>>>>>> 8d479074
   },
   "step-r1-v-mini": {
     "description": "Ce modèle est un grand modèle de raisonnement avec de puissantes capacités de compréhension d'image, capable de traiter des informations visuelles et textuelles, produisant du texte après une réflexion approfondie. Ce modèle se distingue dans le domaine du raisonnement visuel, tout en possédant des capacités de raisonnement mathématique, de code et de texte de premier plan. La longueur du contexte est de 100k."
   },
   "stepfun-ai/step3": {
-<<<<<<< HEAD
-    "description": "Step3 est un modèle d'inférence multimodal de pointe publié par 阶跃星辰 (StepFun). Il repose sur une architecture Mixture of Experts (MoE) comptant 321 milliards de paramètres au total et 38 milliards de paramètres d'activation. Le modèle adopte une conception de bout en bout visant à minimiser les coûts de décodage tout en offrant des performances de premier ordre en raisonnement vision‑langage. Grâce à la conception synergique combinant l'attention par décomposition en matrices multiples (MFA) et le découplage attention‑FFN (AFD), Step3 maintient une grande efficacité aussi bien sur des accélérateurs haut de gamme que sur des accélérateurs d'entrée de gamme. Lors de la phase de préentraînement, Step3 a traité plus de 20T de tokens textuels et 4T de tokens multimodaux image‑texte, couvrant une dizaine de langues. Le modèle obtient des performances de référence parmi les meilleurs modèles open source sur plusieurs benchmarks, notamment en mathématiques, en programmation et en multimodalité."
-=======
     "description": "Step3 est un modèle de raisonnement multimodal de pointe publié par StepFun (阶跃星辰). Il est construit sur une architecture Mixture-of-Experts (MoE) comportant 321 milliards de paramètres au total et 38 milliards de paramètres d'activation. Le modèle adopte une conception bout en bout visant à minimiser le coût de décodage tout en offrant des performances de premier plan en raisonnement visuel et linguistique. Grâce à la conception synergique de l'attention par décomposition multi-matrice (MFA) et du découplage attention‑FFN (AFD), Step3 conserve une grande efficacité aussi bien sur des accélérateurs haut de gamme que sur des accélérateurs d'entrée de gamme. Lors de la pré‑entraînement, Step3 a traité plus de 20 000 milliards de tokens textuels et 4 000 milliards de tokens mixtes image‑texte, couvrant une dizaine de langues. Le modèle atteint des niveaux de référence parmi les meilleurs des modèles open source sur plusieurs benchmarks, notamment en mathématiques, en code et en multimodalité."
->>>>>>> 8d479074
   },
   "taichu_llm": {
     "description": "Le modèle de langage Taichu Zidong possède une forte capacité de compréhension linguistique ainsi que des compétences en création de texte, questions-réponses, programmation, calcul mathématique, raisonnement logique, analyse des sentiments, et résumé de texte. Il combine de manière innovante le pré-entraînement sur de grandes données avec des connaissances riches provenant de multiples sources, en perfectionnant continuellement la technologie algorithmique et en intégrant de nouvelles connaissances sur le vocabulaire, la structure, la grammaire et le sens à partir de vastes ensembles de données textuelles, offrant aux utilisateurs des informations et des services plus pratiques ainsi qu'une expérience plus intelligente."
@@ -2843,10 +2766,6 @@
     "description": "GLM-4.5-Air est un modèle de base conçu pour les applications d'agents intelligents, utilisant une architecture Mixture-of-Experts (MoE). Il est profondément optimisé pour l'appel d'outils, la navigation web, l'ingénierie logicielle et la programmation front-end, supportant une intégration transparente avec des agents de code tels que Claude Code et Roo Code. GLM-4.5 utilise un mode d'inférence hybride, adapté à des scénarios variés allant du raisonnement complexe à l'usage quotidien."
   },
   "zai-org/GLM-4.5V": {
-<<<<<<< HEAD
-    "description": "GLM-4.5V est la dernière génération de modèle visuel-langage (VLM) publiée par Zhipu AI (智谱 AI). Ce modèle est construit sur la base du modèle texte phare GLM-4.5-Air, qui compte 106 milliards de paramètres au total et 12 milliards de paramètres d'activation, et adopte une architecture Mixture-of-Experts (MoE) pour offrir des performances exceptionnelles à moindre coût d'inférence. Sur le plan technique, il s'inscrit dans la continuité de la série GLM-4.1V-Thinking et introduit des innovations telles que le codage de position rotatif 3D (3D-RoPE), renforçant notablement la perception et le raisonnement des relations spatiales en trois dimensions. Grâce à des optimisations lors du pré-entraînement, du réglage fin supervisé et de l'apprentissage par renforcement, ce modèle est en mesure de traiter divers contenus visuels, notamment images, vidéos et documents longs. Il a atteint des niveaux de premier plan parmi les modèles open source de même catégorie sur 41 benchmarks multimodaux publics. De plus, le modèle ajoute un interrupteur \"mode réflexion\" permettant à l'utilisateur de choisir de façon flexible entre réponse rapide et raisonnement approfondi, afin d'équilibrer efficacité et qualité."
-=======
     "description": "GLM-4.5V est la dernière génération de modèle langage-visuel (VLM) publiée par Zhipu AI. Ce modèle est construit sur le modèle texte phare GLM-4.5-Air, qui compte 106 milliards de paramètres au total et 12 milliards de paramètres d'activation, et adopte une architecture de mixture d'experts (MoE) afin d'obtenir des performances excellentes à un coût d'inférence réduit. Sur le plan technique, GLM-4.5V prolonge la lignée de GLM-4.1V-Thinking et introduit des innovations telles que l'encodage de position rotatif en 3D (3D-RoPE), renforçant de façon significative la perception et le raisonnement des relations spatiales tridimensionnelles. Grâce aux optimisations apportées lors des phases de pré-entraînement, d'affinage supervisé et d'apprentissage par renforcement, ce modèle est capable de traiter divers contenus visuels, notamment des images, des vidéos et des documents longs, et atteint un niveau de pointe parmi les modèles open source de la même catégorie sur 41 benchmarks multimodaux publics. De plus, le modèle intègre un interrupteur « mode réflexion » permettant aux utilisateurs de choisir de manière flexible entre réponses rapides et raisonnement approfondi, pour équilibrer efficacité et qualité."
->>>>>>> 8d479074
   }
 }