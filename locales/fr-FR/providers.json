{
  "ai21": {
    "description": "AI21 Labs construit des modèles de base et des systèmes d'intelligence artificielle pour les entreprises, accélérant l'application de l'intelligence artificielle générative en production."
  },
  "ai302": {
    "description": "302.AI est une plateforme d'applications d'IA à la demande, offrant l'API d'IA la plus complète du marché ainsi que des applications d'IA en ligne."
  },
  "ai360": {
    "description": "360 AI est une plateforme de modèles et de services IA lancée par la société 360, offrant divers modèles avancés de traitement du langage naturel, y compris 360GPT2 Pro, 360GPT Pro, 360GPT Turbo et 360GPT Turbo Responsibility 8K. Ces modèles combinent de grands paramètres et des capacités multimodales, largement utilisés dans la génération de texte, la compréhension sémantique, les systèmes de dialogue et la génération de code. Grâce à une stratégie de tarification flexible, 360 AI répond à des besoins variés des utilisateurs, soutenant l'intégration des développeurs et favorisant l'innovation et le développement des applications intelligentes."
  },
  "aihubmix": {
    "description": "AiHubMix offre un accès à divers modèles d'IA via une interface API unifiée."
  },
  "anthropic": {
    "description": "Anthropic est une entreprise axée sur la recherche et le développement en intelligence artificielle, offrant une gamme de modèles linguistiques avancés, tels que Claude 3.5 Sonnet, Claude 3 Sonnet, Claude 3 Opus et Claude 3 Haiku. Ces modèles atteignent un équilibre idéal entre intelligence, rapidité et coût, adaptés à divers scénarios d'application, allant des charges de travail d'entreprise aux réponses rapides. Claude 3.5 Sonnet, en tant que dernier modèle, a excellé dans plusieurs évaluations tout en maintenant un bon rapport qualité-prix."
  },
  "azure": {
    "description": "Azure propose une variété de modèles IA avancés, y compris GPT-3.5 et la dernière série GPT-4, prenant en charge divers types de données et tâches complexes, tout en s'engageant à fournir des solutions IA sécurisées, fiables et durables."
  },
  "azureai": {
    "description": "Azure propose une variété de modèles d'IA avancés, y compris GPT-3.5 et la dernière série GPT-4, prenant en charge divers types de données et des tâches complexes, s'engageant à fournir des solutions d'IA sécurisées, fiables et durables."
  },
  "baichuan": {
    "description": "Baichuan Intelligent est une entreprise spécialisée dans le développement de grands modèles d'intelligence artificielle, dont les modèles excellent dans les tâches en chinois telles que l'encyclopédie de connaissances, le traitement de longs textes et la création, surpassant les modèles dominants étrangers. Baichuan Intelligent possède également des capacités multimodales de premier plan, se distinguant dans plusieurs évaluations autorisées. Ses modèles incluent Baichuan 4, Baichuan 3 Turbo et Baichuan 3 Turbo 128k, chacun optimisé pour différents scénarios d'application, offrant des solutions à bon rapport qualité-prix."
  },
  "bedrock": {
    "description": "Bedrock est un service proposé par Amazon AWS, axé sur la fourniture de modèles linguistiques et visuels avancés pour les entreprises. Sa famille de modèles comprend la série Claude d'Anthropic, la série Llama 3.1 de Meta, etc., offrant une variété d'options allant des modèles légers aux modèles haute performance, prenant en charge des tâches telles que la génération de texte, les dialogues et le traitement d'images, adaptées aux applications d'entreprise de différentes tailles et besoins."
  },
  "bfl": {
<<<<<<< HEAD
    "description": "Un laboratoire de recherche en intelligence artificielle de pointe, bâtissant l'infrastructure visuelle de demain."
=======
    "description": "Un laboratoire de recherche en intelligence artificielle à la pointe, construisant l'infrastructure visuelle de demain."
>>>>>>> 8d479074
  },
  "cloudflare": {
    "description": "Exécutez des modèles d'apprentissage automatique alimentés par GPU sans serveur sur le réseau mondial de Cloudflare."
  },
  "cohere": {
    "description": "Cohere vous apporte les modèles multilingues les plus avancés, des fonctionnalités de recherche sophistiquées et un espace de travail AI sur mesure pour les entreprises modernes - le tout intégré dans une plateforme sécurisée."
  },
  "deepseek": {
    "description": "DeepSeek est une entreprise spécialisée dans la recherche et l'application des technologies d'intelligence artificielle, dont le dernier modèle, DeepSeek-V2.5, combine des capacités de dialogue général et de traitement de code, réalisant des améliorations significatives dans l'alignement des préférences humaines, les tâches d'écriture et le suivi des instructions."
  },
  "fal": {
    "description": "Plateforme média générative destinée aux développeurs"
  },
  "fireworksai": {
    "description": "Fireworks AI est un fournisseur de services de modèles linguistiques avancés, axé sur les appels de fonction et le traitement multimodal. Son dernier modèle, Firefunction V2, basé sur Llama-3, est optimisé pour les appels de fonction, les dialogues et le suivi des instructions. Le modèle de langage visuel FireLLaVA-13B prend en charge les entrées mixtes d'images et de texte. D'autres modèles notables incluent la série Llama et la série Mixtral, offrant un support efficace pour le suivi et la génération d'instructions multilingues."
  },
  "giteeai": {
    "description": "L'API serverless de gitee ai fournit aux développeurs d'IA un service d'api d'inférence grand modèle prêt à l'emploi."
  },
  "github": {
    "description": "Avec les modèles GitHub, les développeurs peuvent devenir des ingénieurs en IA et créer avec les modèles d'IA les plus avancés de l'industrie."
  },
  "google": {
    "description": "La série Gemini de Google est son modèle IA le plus avancé et polyvalent, développé par Google DeepMind, conçu pour le multimédia, prenant en charge la compréhension et le traitement sans couture de texte, code, images, audio et vidéo. Adapté à divers environnements, des centres de données aux appareils mobiles, il améliore considérablement l'efficacité et l'applicabilité des modèles IA."
  },
  "groq": {
    "description": "Le moteur d'inférence LPU de Groq a excellé dans les derniers tests de référence des grands modèles de langage (LLM), redéfinissant les normes des solutions IA grâce à sa vitesse et son efficacité impressionnantes. Groq représente une vitesse d'inférence instantanée, montrant de bonnes performances dans les déploiements basés sur le cloud."
  },
  "higress": {
    "description": "Higress est une passerelle API cloud-native, née au sein d'Alibaba pour résoudre les problèmes de rechargement de Tengine affectant les connexions persistantes, ainsi que le manque de capacités d'équilibrage de charge pour gRPC/Dubbo."
  },
  "huggingface": {
    "description": "L'API d'inférence HuggingFace offre un moyen rapide et gratuit d'explorer des milliers de modèles adaptés à diverses tâches. Que vous soyez en train de prototyper une nouvelle application ou d'expérimenter les capacités de l'apprentissage automatique, cette API vous permet d'accéder instantanément à des modèles performants dans de nombreux domaines."
  },
  "hunyuan": {
    "description": "Un modèle de langage développé par Tencent, doté d'une puissante capacité de création en chinois, d'une capacité de raisonnement logique dans des contextes complexes, ainsi que d'une capacité fiable d'exécution des tâches."
  },
  "infiniai": {
    "description": "Fournit aux développeurs d'applications des services de grands modèles performants, faciles à utiliser et sécurisés, couvrant l'ensemble du processus, de la conception des grands modèles à leur déploiement en tant que service."
  },
  "internlm": {
    "description": "Organisation open source dédiée à la recherche et au développement d'outils pour les grands modèles. Fournit à tous les développeurs d'IA une plateforme open source efficace et facile à utiliser, rendant les technologies de pointe en matière de grands modèles et d'algorithmes accessibles."
  },
  "jina": {
    "description": "Jina AI, fondée en 2020, est une entreprise leader dans le domaine de l'IA de recherche. Notre plateforme de recherche de base comprend des modèles vectoriels, des réarrangeurs et de petits modèles de langage, aidant les entreprises à construire des applications de recherche génératives et multimodales fiables et de haute qualité."
  },
  "lmstudio": {
    "description": "LM Studio est une application de bureau pour développer et expérimenter des LLM sur votre ordinateur."
  },
  "minimax": {
    "description": "MiniMax est une entreprise de technologie d'intelligence artificielle générale fondée en 2021, dédiée à la co-création d'intelligence avec les utilisateurs. MiniMax a développé de manière autonome différents modèles de grande taille, y compris un modèle de texte MoE à un trillion de paramètres, un modèle vocal et un modèle d'image. Elle a également lancé des applications telles que Conch AI."
  },
  "mistral": {
    "description": "Mistral propose des modèles avancés généraux, professionnels et de recherche, largement utilisés dans des domaines tels que le raisonnement complexe, les tâches multilingues et la génération de code. Grâce à une interface d'appel de fonction, les utilisateurs peuvent intégrer des fonctionnalités personnalisées pour des applications spécifiques."
  },
  "modelscope": {
    "description": "ModelScope est une plateforme de modèles en tant que service lancée par Alibaba Cloud, offrant une riche gamme de modèles d'IA et de services d'inférence."
  },
  "moonshot": {
    "description": "Moonshot est une plateforme open source lancée par Beijing Dark Side Technology Co., Ltd., offrant divers modèles de traitement du langage naturel, avec des applications dans des domaines variés, y compris mais sans s'y limiter, la création de contenu, la recherche académique, les recommandations intelligentes, le diagnostic médical, etc., prenant en charge le traitement de longs textes et des tâches de génération complexes."
  },
  "novita": {
    "description": "Novita AI est une plateforme offrant des services API pour divers grands modèles de langage et la génération d'images IA, flexible, fiable et rentable. Elle prend en charge les derniers modèles open source tels que Llama3, Mistral, et fournit des solutions API complètes, conviviales et évolutives pour le développement d'applications IA, adaptées à la croissance rapide des startups IA."
  },
  "nvidia": {
    "description": "NVIDIA NIM™ fournit des conteneurs pour l'inférence de microservices accélérés par GPU auto-hébergés, prenant en charge le déploiement de modèles d'IA pré-entraînés et personnalisés dans le cloud, les centres de données, les PC personnels RTX™ AI et les stations de travail."
  },
  "ollama": {
    "description": "Les modèles proposés par Ollama couvrent largement des domaines tels que la génération de code, les calculs mathématiques, le traitement multilingue et les interactions conversationnelles, répondant à des besoins diversifiés pour le déploiement en entreprise et la localisation."
  },
  "openai": {
    "description": "OpenAI est un institut de recherche en intelligence artificielle de premier plan au monde, dont les modèles, tels que la série GPT, font progresser les frontières du traitement du langage naturel. OpenAI s'engage à transformer plusieurs secteurs grâce à des solutions IA innovantes et efficaces. Leurs produits offrent des performances et une rentabilité remarquables, largement utilisés dans la recherche, le commerce et les applications innovantes."
  },
  "openrouter": {
    "description": "OpenRouter est une plateforme de service fournissant des interfaces pour divers modèles de pointe, prenant en charge OpenAI, Anthropic, LLaMA et plus encore, adaptée à des besoins de développement et d'application diversifiés. Les utilisateurs peuvent choisir de manière flexible le modèle et le prix optimaux en fonction de leurs besoins, améliorant ainsi l'expérience IA."
  },
  "perplexity": {
    "description": "Perplexity est un fournisseur de modèles de génération de dialogue de premier plan, offrant divers modèles avancés Llama 3.1, prenant en charge les applications en ligne et hors ligne, particulièrement adaptés aux tâches complexes de traitement du langage naturel."
  },
  "ppio": {
    "description": "PPIO Paiouyun offre des services API de modèles open source stables et rentables, prenant en charge toute la gamme DeepSeek, Llama, Qwen et d'autres grands modèles de pointe dans l'industrie."
  },
  "qiniu": {
    "description": "Qiniu est un fournisseur de services de cloud, offrant des API de IA de haute vitesse et d'efficacité, incluant des modèles Alibaba, avec des options flexibles pour la construction et l'application d'applications IA."
  },
  "qwen": {
    "description": "Tongyi Qianwen est un modèle de langage à grande échelle développé de manière autonome par Alibaba Cloud, doté de puissantes capacités de compréhension et de génération du langage naturel. Il peut répondre à diverses questions, créer du contenu écrit, exprimer des opinions, rédiger du code, etc., jouant un rôle dans plusieurs domaines."
  },
  "sambanova": {
    "description": "SambaNova Cloud permet aux développeurs d'utiliser facilement les meilleurs modèles open source et de bénéficier de la vitesse d'inférence la plus rapide."
  },
  "search1api": {
    "description": "Search1API offre un accès à la série de modèles DeepSeek pouvant se connecter à Internet selon les besoins, y compris les versions standard et rapide, avec un choix de modèles de différentes tailles de paramètres."
  },
  "sensenova": {
    "description": "SenseNova, soutenue par la puissante infrastructure de SenseTime, offre des services de modèles de grande taille complets, efficaces et faciles à utiliser."
  },
  "siliconcloud": {
    "description": "SiliconFlow s'engage à accélérer l'AGI pour le bénéfice de l'humanité, en améliorant l'efficacité de l'IA à grande échelle grâce à une pile GenAI facile à utiliser et à faible coût."
  },
  "spark": {
    "description": "Le modèle Spark de iFlytek offre de puissantes capacités IA dans plusieurs domaines et langues, utilisant des technologies avancées de traitement du langage naturel pour construire des applications innovantes adaptées à divers scénarios verticaux tels que le matériel intelligent, la santé intelligente et la finance intelligente."
  },
  "stepfun": {
    "description": "Le modèle StepFun est doté de capacités multimodales et de raisonnement complexe de premier plan dans l'industrie, prenant en charge la compréhension de textes très longs et des fonctionnalités puissantes de moteur de recherche autonome."
  },
  "taichu": {
    "description": "L'Institut d'automatisation de l'Académie chinoise des sciences et l'Institut de recherche en intelligence artificielle de Wuhan ont lancé une nouvelle génération de grands modèles multimodaux, prenant en charge des tâches de questions-réponses complètes, de création de texte, de génération d'images, de compréhension 3D, d'analyse de signaux, avec des capacités cognitives, de compréhension et de création renforcées, offrant une toute nouvelle expérience interactive."
  },
  "tencentcloud": {
    "description": "La capacité atomique du moteur de connaissance (LLM Knowledge Engine Atomic Power) est une capacité de question-réponse complète développée sur la base du moteur de connaissance, destinée aux entreprises et aux développeurs. Elle offre la possibilité de créer et de développer des applications de modèles de manière flexible. Vous pouvez assembler votre service de modèle exclusif en utilisant plusieurs capacités atomiques, en appelant des services tels que l'analyse de documents, la séparation, l'embedding, la réécriture multi-tours, etc., pour personnaliser les affaires AI spécifiques à votre entreprise."
  },
  "togetherai": {
    "description": "Together AI s'engage à réaliser des performances de pointe grâce à des modèles IA innovants, offrant une large capacité de personnalisation, y compris un support d'évolutivité rapide et un processus de déploiement intuitif, répondant à divers besoins d'entreprise."
  },
  "upstage": {
    "description": "Upstage se concentre sur le développement de modèles IA pour divers besoins commerciaux, y compris Solar LLM et Document AI, visant à réaliser une intelligence générale artificielle (AGI) pour le travail. Créez des agents de dialogue simples via l'API Chat, et prenez en charge les appels de fonction, la traduction, l'intégration et les applications spécifiques à un domaine."
  },
  "v0": {
    "description": "v0 est un assistant de programmation en binôme. Il vous suffit de décrire vos idées en langage naturel, et il génère le code et l'interface utilisateur (UI) pour votre projet."
  },
  "vertexai": {
    "description": "La série Gemini de Google est son modèle d'IA le plus avancé et polyvalent, développé par Google DeepMind, conçu pour être multimodal, prenant en charge la compréhension et le traitement sans couture de texte, de code, d'images, d'audio et de vidéo. Adapté à divers environnements, des centres de données aux appareils mobiles, il améliore considérablement l'efficacité et l'applicabilité des modèles d'IA."
  },
  "vllm": {
    "description": "vLLM est une bibliothèque rapide et facile à utiliser pour l'inférence et les services LLM."
  },
  "volcengine": {
    "description": "La plateforme de développement des services de grands modèles lancée par ByteDance, offrant des services d'appel de modèles riches en fonctionnalités, sécurisés et compétitifs en termes de prix. Elle propose également des fonctionnalités de bout en bout telles que les données de modèle, le réglage fin, l'inférence et l'évaluation, garantissant ainsi le succès de votre développement d'applications AI."
  },
  "wenxin": {
    "description": "Plateforme de développement et de services d'applications AI natives et de modèles de grande envergure, tout-en-un pour les entreprises, offrant la chaîne d'outils la plus complète et facile à utiliser pour le développement de modèles d'intelligence artificielle générative et le développement d'applications."
  },
  "xai": {
    "description": "xAI est une entreprise dédiée à la construction d'intelligences artificielles pour accélérer les découvertes scientifiques humaines. Notre mission est de promouvoir notre compréhension commune de l'univers."
  },
  "xinference": {
    "description": "Xorbits Inference (Xinference) est une plateforme open source conçue pour simplifier l'exécution et l'intégration de divers modèles d'IA. Grâce à Xinference, vous pouvez utiliser n'importe quel LLM open source, modèle d'embedding ou modèle multimodal pour effectuer des inférences dans le cloud ou en local, et créer des applications IA puissantes."
  },
  "zeroone": {
    "description": "01.AI se concentre sur les technologies d'intelligence artificielle de l'ère IA 2.0, promouvant activement l'innovation et l'application de \"l'homme + l'intelligence artificielle\", utilisant des modèles puissants et des technologies IA avancées pour améliorer la productivité humaine et réaliser l'autonomisation technologique."
  },
  "zhipu": {
    "description": "Zhipu AI propose une plateforme ouverte de modèles multimodaux et linguistiques, prenant en charge une large gamme de scénarios d'application IA, y compris le traitement de texte, la compréhension d'images et l'assistance à la programmation."
  }
}<|MERGE_RESOLUTION|>--- conflicted
+++ resolved
@@ -27,11 +27,7 @@
     "description": "Bedrock est un service proposé par Amazon AWS, axé sur la fourniture de modèles linguistiques et visuels avancés pour les entreprises. Sa famille de modèles comprend la série Claude d'Anthropic, la série Llama 3.1 de Meta, etc., offrant une variété d'options allant des modèles légers aux modèles haute performance, prenant en charge des tâches telles que la génération de texte, les dialogues et le traitement d'images, adaptées aux applications d'entreprise de différentes tailles et besoins."
   },
   "bfl": {
-<<<<<<< HEAD
-    "description": "Un laboratoire de recherche en intelligence artificielle de pointe, bâtissant l'infrastructure visuelle de demain."
-=======
     "description": "Un laboratoire de recherche en intelligence artificielle à la pointe, construisant l'infrastructure visuelle de demain."
->>>>>>> 8d479074
   },
   "cloudflare": {
     "description": "Exécutez des modèles d'apprentissage automatique alimentés par GPU sans serveur sur le réseau mondial de Cloudflare."
