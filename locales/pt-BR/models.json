--- conflicted
+++ resolved
@@ -333,11 +333,7 @@
     "description": "Qwen3-30B-A3B-Instruct-2507 é uma versão atualizada do Qwen3-30B-A3B no modo não reflexivo. Este é um modelo de especialista misto (MoE) com um total de 30,5 bilhões de parâmetros e 3,3 bilhões de parâmetros ativados. O modelo apresenta melhorias significativas em vários aspectos, incluindo um aumento notável na capacidade de seguir instruções, raciocínio lógico, compreensão de texto, matemática, ciências, codificação e uso de ferramentas. Além disso, alcança avanços substanciais na cobertura de conhecimento em múltiplos idiomas e melhor alinhamento com as preferências dos usuários em tarefas subjetivas e abertas, permitindo gerar respostas mais úteis e textos de maior qualidade. A capacidade de compreensão de textos longos também foi ampliada para 256K. Este modelo suporta apenas o modo não reflexivo e não gera tags `<think></think>` em sua saída."
   },
   "Qwen/Qwen3-30B-A3B-Thinking-2507": {
-<<<<<<< HEAD
-    "description": "Qwen3-30B-A3B-Thinking-2507 é o mais recente modelo de pensamento da série Qwen3, lançado pela equipe Tongyi Qianwen da Alibaba. Como um modelo MoE (Mixture of Experts) com 30,5 bilhões de parâmetros totais e 3,3 bilhões de parâmetros ativados, ele é focado em aumentar a capacidade de lidar com tarefas complexas. O modelo apresenta melhorias significativas em benchmarks acadêmicos de raciocínio lógico, matemática, ciências, programação e em áreas que exigem conhecimento humano especializado. Além disso, traz avanços notáveis em capacidades gerais, como cumprimento de instruções, uso de ferramentas, geração de texto e alinhamento com preferências humanas. O modelo suporta nativamente compreensão de contexto longo de 256K tokens e pode ser estendido até 1.000.000 de tokens. Esta versão foi projetada para o modo de pensamento, visando resolver tarefas altamente complexas por meio de um raciocínio detalhado passo a passo, e suas capacidades como agente também se destacam."
-=======
     "description": "Qwen3-30B-A3B-Thinking-2507 é o mais recente modelo de raciocínio da série Qwen3, lançado pela equipe Tongyi Qianwen da Alibaba. Como um modelo Mixture-of-Experts (MoE) com um total de 30,5 bilhões de parâmetros e 3,3 bilhões de parâmetros de ativação, ele foca em aprimorar a capacidade de lidar com tarefas complexas. O modelo apresenta melhorias de desempenho significativas em benchmarks acadêmicos de raciocínio lógico, matemática, ciências, programação e outras tarefas que exigem conhecimento especializado humano. Além disso, suas capacidades gerais — como cumprimento de instruções, uso de ferramentas, geração de texto e alinhamento com preferências humanas — também foram significativamente aprimoradas. O modelo oferece suporte nativo à compreensão de contexto longo de 256K tokens e pode ser expandido até 1 milhão de tokens. Esta versão foi projetada especificamente para o 'modo de pensamento', visando resolver tarefas altamente complexas por meio de um raciocínio passo a passo detalhado, e suas capacidades como agente (Agent) também se destacam."
->>>>>>> 8d479074
   },
   "Qwen/Qwen3-32B": {
     "description": "O Qwen3 é um novo modelo de grande escala da Tongyi Qianwen com capacidades significativamente aprimoradas, alcançando níveis líderes da indústria em raciocínio, tarefas gerais, agentes e multilinguismo, e suporta a alternância de modos de pensamento."
@@ -346,17 +342,10 @@
     "description": "O Qwen3 é um novo modelo de grande escala da Tongyi Qianwen com capacidades significativamente aprimoradas, alcançando níveis líderes da indústria em raciocínio, tarefas gerais, agentes e multilinguismo, e suporta a alternância de modos de pensamento."
   },
   "Qwen/Qwen3-Coder-30B-A3B-Instruct": {
-<<<<<<< HEAD
-    "description": "Qwen3-Coder-30B-A3B-Instruct é um modelo de código da série Qwen3 desenvolvido pela equipe Tongyi Qianwen da Alibaba. Como um modelo enxuto e otimizado, ele mantém alto desempenho e elevada eficiência ao mesmo tempo em que se concentra em aprimorar a capacidade de processamento de código. O modelo demonstra vantagens de desempenho significativas entre modelos open-source em tarefas complexas, como programação agentiva (Agentic Coding), automação de operações em navegadores e invocação de ferramentas. Ele suporta nativamente contextos longos de 256K tokens e pode ser estendido até 1M tokens, permitindo uma compreensão e tratamento mais eficazes em nível de base de código. Além disso, o modelo oferece suporte robusto a codificação por agentes para plataformas como Qwen Code e CLINE, e foi projetado com um formato específico para chamadas de função."
-  },
-  "Qwen/Qwen3-Coder-480B-A35B-Instruct": {
-    "description": "Qwen3-Coder-480B-A35B-Instruct é um modelo de código lançado pela Alibaba e, até agora, com as capacidades agentivas (agentic) mais avançadas. Trata-se de um modelo de especialistas mistos (MoE) com 480 bilhões de parâmetros totais e 35 bilhões de parâmetros de ativação, alcançando um equilíbrio entre eficiência e desempenho. O modelo suporta nativamente um comprimento de contexto de 256K (aproximadamente 260 mil) tokens e pode ser estendido para 1 milhão de tokens por meio de métodos de extrapolação como YaRN, permitindo o processamento de repositórios de código de grande escala e tarefas de programação complexas. O Qwen3-Coder foi projetado para fluxos de trabalho de codificação orientados por agentes — ele não apenas gera código, mas também pode interagir de forma autônoma com ferramentas e ambientes de desenvolvimento para resolver problemas de programação complexos. Em diversos benchmarks de tarefas de codificação e de agentes, o modelo alcançou patamar de ponta entre modelos open-source, com desempenho comparável a modelos líderes como o Claude Sonnet 4."
-=======
     "description": "Qwen3-Coder-30B-A3B-Instruct é um modelo de código da série Qwen3 desenvolvido pela equipe Tongyi Qianwen da Alibaba. Como um modelo enxuto e otimizado, ele mantém alto desempenho e eficiência, ao mesmo tempo em que se concentra em aprimorar a capacidade de processamento de código. Esse modelo demonstra vantagens de desempenho notáveis entre modelos de código aberto em tarefas complexas, como programação agente (Agentic Coding), automação de operações de navegador e chamadas de ferramentas. Ele suporta nativamente contexto longo de 256K tokens e pode ser expandido até 1M tokens, permitindo um entendimento e processamento mais aprofundados em nível de repositório de código. Além disso, o modelo oferece forte suporte a codificação por agentes em plataformas como Qwen Code e CLINE, e foi projetado com um formato dedicado para chamadas de função."
   },
   "Qwen/Qwen3-Coder-480B-A35B-Instruct": {
     "description": "Qwen3-Coder-480B-A35B-Instruct é o modelo de código com maior capacidade agentic (de atuação autônoma) publicado pela Alibaba até o momento. É um modelo de especialistas mistos (MoE) com 480 bilhões de parâmetros totais e 35 bilhões de parâmetros ativados, que alcança um equilíbrio entre eficiência e desempenho. O modelo oferece suporte nativo a um comprimento de contexto de 256K (aproximadamente 260 mil) tokens e pode ser estendido até 1 milhão de tokens por meio de métodos de extrapolação como YaRN, permitindo lidar com grandes bases de código e tarefas de programação complexas. O Qwen3-Coder foi projetado para fluxos de trabalho de codificação baseados em agentes: além de gerar código, ele pode interagir de forma autônoma com ferramentas e ambientes de desenvolvimento para resolver problemas de programação complexos. Em diversos benchmarks de tarefas de codificação e de agentes, este modelo alcançou desempenho de ponta entre os modelos de código aberto, comparável a modelos líderes como o Claude Sonnet 4."
->>>>>>> 8d479074
   },
   "Qwen2-72B-Instruct": {
     "description": "Qwen2 é a mais recente série do modelo Qwen, suportando 128k de contexto. Em comparação com os melhores modelos de código aberto atuais, o Qwen2-72B supera significativamente os modelos líderes em várias capacidades, incluindo compreensão de linguagem natural, conhecimento, código, matemática e multilinguismo."
@@ -1124,17 +1113,10 @@
     "description": "FLUX.1 [dev] é um modelo open source refinado e com pesos voltado para aplicações não comerciais. Mantém qualidade de imagem e capacidade de seguir instruções próximas à versão profissional FLUX, com maior eficiência operacional. Em comparação com modelos padrão de tamanho similar, é mais eficiente no uso de recursos."
   },
   "flux-kontext-max": {
-<<<<<<< HEAD
-    "description": "Geração e edição de imagens contextuais de última geração — combinando texto e imagens para obter resultados precisos e coerentes."
-  },
-  "flux-kontext-pro": {
-    "description": "Geração e edição de imagens contextuais de última geração — combinando texto e imagens para obter resultados precisos e coerentes."
-=======
     "description": "Geração e edição de imagens contextuais de ponta — combinando texto e imagens para obter resultados precisos e coerentes."
   },
   "flux-kontext-pro": {
     "description": "Geração e edição de imagens contextuais de ponta — combinando texto e imagens para obter resultados precisos e coerentes."
->>>>>>> 8d479074
   },
   "flux-kontext/dev": {
     "description": "Modelo FLUX.1 focado em tarefas de edição de imagens, suportando entrada de texto e imagem."
@@ -1143,17 +1125,10 @@
     "description": "O modelo FLUX.1-merged combina as características profundas exploradas na fase de desenvolvimento \"DEV\" com as vantagens de execução rápida representadas por \"Schnell\". Essa combinação não só eleva os limites de desempenho do modelo, como também amplia seu campo de aplicação."
   },
   "flux-pro": {
-<<<<<<< HEAD
-    "description": "Modelo de geração de imagens por IA de nível profissional para uso comercial — qualidade de imagem incomparável e ampla variedade de resultados."
-  },
-  "flux-pro-1.1": {
-    "description": "Modelo profissional aprimorado de geração de imagens por IA — oferece qualidade de imagem excepcional e precisão ao seguir instruções de prompt."
-=======
     "description": "Modelo de geração de imagens por IA de primeira linha para uso comercial — qualidade de imagem incomparável e resultados altamente diversificados."
   },
   "flux-pro-1.1": {
     "description": "Modelo profissional aprimorado de geração de imagens por IA — oferece qualidade de imagem excepcional e precisão no atendimento às instruções de prompt."
->>>>>>> 8d479074
   },
   "flux-pro-1.1-ultra": {
     "description": "Geração de imagens por IA em altíssima resolução — suporta saída de 4 megapixels e gera imagens em alta definição em até 10 segundos."
@@ -1348,11 +1323,7 @@
     "description": "Versão ultrarrápida do GLM-4.5, combinando alto desempenho com velocidade de geração de até 100 tokens por segundo."
   },
   "glm-4.5v": {
-<<<<<<< HEAD
-    "description": "A nova geração do modelo de raciocínio visual da Zhipu (智谱), baseada na arquitetura MOE, com 106B de parâmetros totais e 12B de parâmetros de ativação, alcança SOTA (estado da arte) entre modelos multimodais de código aberto de mesmo nível no mundo em diversos benchmarks, cobrindo tarefas comuns como compreensão de imagens, vídeos, documentos e interfaces gráficas (GUI)."
-=======
     "description": "A nova geração do modelo de raciocínio visual da Zhipu, baseada na arquitetura MOE, com 106B de parâmetros totais e 12B de parâmetros de ativação, alcança o estado da arte (SOTA) entre modelos multimodais de código aberto de nível semelhante em diversos benchmarks, abrangendo tarefas comuns como compreensão de imagens, vídeos, documentos e de interfaces gráficas (GUI)."
->>>>>>> 8d479074
   },
   "glm-4v": {
     "description": "O GLM-4V oferece uma forte capacidade de compreensão e raciocínio de imagens, suportando várias tarefas visuais."
@@ -1493,11 +1464,7 @@
     "description": "GPT-4.1 mini oferece um equilíbrio entre inteligência, velocidade e custo, tornando-se um modelo atraente para muitos casos de uso."
   },
   "gpt-4.5-preview": {
-<<<<<<< HEAD
-    "description": "GPT-4.5-preview é o modelo geral mais recente, com amplo conhecimento do mundo e melhor compreensão das intenções dos usuários, destacando-se em tarefas criativas e no planejamento de agentes. Seu conhecimento está atualizado até outubro de 2023."
-=======
     "description": "GPT-4.5-preview é o modelo de uso geral mais recente, com amplo conhecimento do mundo e uma compreensão aprimorada das intenções dos usuários, sendo proficiente em tarefas criativas e no planejamento de agentes. A data de corte do conhecimento deste modelo é outubro de 2023."
->>>>>>> 8d479074
   },
   "gpt-4o": {
     "description": "O ChatGPT-4o é um modelo dinâmico, atualizado em tempo real para manter a versão mais atual. Ele combina uma poderosa capacidade de compreensão e geração de linguagem, adequado para cenários de aplicação em larga escala, incluindo atendimento ao cliente, educação e suporte técnico."
@@ -1701,11 +1668,7 @@
     "description": "Modelo de geração de imagens com detalhes refinados, suportando geração a partir de texto e configuração de estilo visual."
   },
   "imagen-4.0-fast-generate-001": {
-<<<<<<< HEAD
-    "description": "Série de modelos de texto-para-imagem Imagen de 4ª geração — versão Fast"
-=======
     "description": "Imagen, série de modelos texto para imagem de 4ª geração — versão Fast"
->>>>>>> 8d479074
   },
   "imagen-4.0-generate-001": {
     "description": "Série de modelos Imagen de 4ª geração para gerar imagens a partir de texto"
@@ -1756,11 +1719,7 @@
     "description": "kimi-k2 é um modelo base com arquitetura MoE, com capacidades excepcionais em código e agentes, totalizando 1T de parâmetros e 32B de parâmetros ativados. Nos principais benchmarks de raciocínio de conhecimento geral, programação, matemática e agentes, o modelo K2 supera outros modelos open source populares."
   },
   "kimi-k2-turbo-preview": {
-<<<<<<< HEAD
-    "description": "kimi-k2 é um modelo base com arquitetura MoE que possui capacidades excepcionais em código e agentes, com 1T de parâmetros totais e 32B de parâmetros ativados. Em testes de benchmark nas principais categorias — raciocínio de conhecimento geral, programação, matemática e agentes — o desempenho do modelo K2 supera o de outros modelos de código aberto mais populares."
-=======
     "description": "kimi-k2 é um modelo base com arquitetura MoE que oferece capacidades avançadas para programação e agentes, com 1T de parâmetros totais e 32B de parâmetros ativados. Em testes de benchmark nas principais categorias — raciocínio de conhecimento geral, programação, matemática e agentes — o desempenho do modelo K2 supera outros modelos de código aberto mais populares."
->>>>>>> 8d479074
   },
   "kimi-latest": {
     "description": "O produto assistente inteligente Kimi utiliza o mais recente modelo Kimi, que pode conter recursos ainda não estáveis. Suporta compreensão de imagens e seleciona automaticamente o modelo de cobrança de 8k/32k/128k com base no comprimento do contexto da solicitação."
@@ -2180,11 +2139,7 @@
     "description": "o1-mini é um modelo de raciocínio rápido e econômico, projetado para cenários de programação, matemática e ciências. Este modelo possui um contexto de 128K e uma data limite de conhecimento em outubro de 2023."
   },
   "o1-preview": {
-<<<<<<< HEAD
-    "description": "Focado em raciocínio avançado e na resolução de problemas complexos, incluindo tarefas matemáticas e científicas. Ideal para aplicações que exigem compreensão profunda do contexto e fluxos de trabalho autônomos."
-=======
     "description": "Focado em raciocínio avançado e na resolução de problemas complexos, incluindo tarefas de matemática e ciências. Muito adequado para aplicações que exigem compreensão profunda do contexto e fluxos de trabalho autônomos."
->>>>>>> 8d479074
   },
   "o1-pro": {
     "description": "A série o1 é treinada com aprendizado por reforço, capaz de pensar antes de responder e executar tarefas complexas de raciocínio. O modelo o1-pro utiliza mais recursos computacionais para um pensamento mais profundo, oferecendo respostas de qualidade superior continuamente."
@@ -2304,15 +2259,6 @@
     "description": "Modelo de código Qwen."
   },
   "qwen-flash": {
-<<<<<<< HEAD
-    "description": "Modelo da série Tongyi Qianwen, o mais rápido e com custo extremamente baixo, adequado para tarefas simples."
-  },
-  "qwen-image": {
-    "description": "Qwen-Image é um modelo versátil de geração de imagens, compatível com múltiplos estilos artísticos. É especialmente eficaz na renderização de textos complexos, em particular textos em chinês e inglês. O modelo oferece suporte a layouts com múltiplas linhas, geração de texto em nível de parágrafo e detalhamento minucioso, permitindo a criação de layouts complexos que combinam texto e imagem."
-  },
-  "qwen-image-edit": {
-    "description": "Modelo profissional de edição de imagens lançado pela equipe Qwen, que oferece edição semântica e de aparência, permitindo editar com precisão textos em chinês e inglês, além de realizar edições de alta qualidade como transformação de estilo e rotação de objetos."
-=======
     "description": "A série Tongyi Qianwen oferece modelos com a maior velocidade e custo muito baixo, adequados para tarefas simples."
   },
   "qwen-image": {
@@ -2320,7 +2266,6 @@
   },
   "qwen-image-edit": {
     "description": "O modelo profissional de edição de imagens lançado pela equipe Qwen suporta edição semântica e de aparência, conseguindo editar com precisão textos em chinês e inglês e realizar transformações de estilo, rotação de objetos e outras edições de imagem de alta qualidade."
->>>>>>> 8d479074
   },
   "qwen-long": {
     "description": "O Qwen é um modelo de linguagem em larga escala que suporta contextos de texto longos e funcionalidades de diálogo baseadas em documentos longos e múltiplos cenários."
@@ -2347,11 +2292,7 @@
     "description": "Versão aprimorada do modelo de linguagem em larga escala Qwen, que suporta entradas em diferentes idiomas, como português e inglês."
   },
   "qwen-turbo": {
-<<<<<<< HEAD
-    "description": "通义千问 Turbo não será mais atualizado; recomenda-se substituí-lo pelo 通义千问 Flash. 通义千问 é um modelo de linguagem em ultra grande escala que suporta entradas em chinês, inglês e outros idiomas."
-=======
     "description": "通义千问 Turbo não receberá mais atualizações; recomendamos substituí-lo pelo 通义千问 Flash. 通义千问 é um modelo de linguagem em larga escala que suporta entradas em chinês, inglês e outros idiomas."
->>>>>>> 8d479074
   },
   "qwen-vl-chat-v1": {
     "description": "O Qwen VL suporta uma maneira de interação flexível, incluindo múltiplas imagens, perguntas e respostas em várias rodadas, e capacidades criativas."
@@ -2669,21 +2610,13 @@
     "description": "Nova geração do modelo Xingchen Step, focado em geração de imagens, capaz de criar imagens de alta qualidade a partir de descrições textuais fornecidas pelo usuário. O novo modelo gera imagens com textura mais realista e melhor capacidade de geração de texto em chinês e inglês."
   },
   "step-3": {
-<<<<<<< HEAD
-    "description": "Este modelo possui poderosas capacidades de percepção visual e de raciocínio complexo. Pode executar com precisão a compreensão de conhecimentos complexos interdisciplinares, a análise cruzada entre informações matemáticas e visuais, além de diversos tipos de análises visuais do cotidiano."
-=======
     "description": "Este modelo possui forte percepção visual e capacidade de raciocínio complexo. Pode realizar com precisão a compreensão de conhecimentos complexos entre diferentes áreas, a análise cruzada entre informações matemáticas e visuais, além de resolver diversos tipos de problemas de análise visual do cotidiano."
->>>>>>> 8d479074
   },
   "step-r1-v-mini": {
     "description": "Este modelo é um grande modelo de inferência com forte capacidade de compreensão de imagens, capaz de processar informações de imagem e texto, gerando conteúdo textual após um profundo raciocínio. O modelo se destaca no campo do raciocínio visual, além de possuir habilidades de raciocínio matemático, código e texto de primeira linha. O comprimento do contexto é de 100k."
   },
   "stepfun-ai/step3": {
-<<<<<<< HEAD
-    "description": "Step3 é um modelo de inferência multimodal de ponta lançado pela StepFun (阶跃星辰). Ele é construído sobre uma arquitetura Mixture-of-Experts (MoE) com 321 bilhões de parâmetros no total e 38 bilhões de parâmetros de ativação. O modelo adota um projeto end-to-end com o objetivo de minimizar o custo de decodificação, ao mesmo tempo em que oferece desempenho de primeira linha em raciocínio visual-linguístico. Por meio do design colaborativo de Multi-Matrix Factorized Attention (MFA) e do desacoplamento atenção-FFN (AFD), o Step3 mantém excelente eficiência tanto em aceleradores topo de linha quanto em aceleradores de menor desempenho. Durante o pré-treinamento, o Step3 processou mais de 20 trilhões de tokens de texto e 4 trilhões de tokens multimodais (texto+imagem), cobrindo mais de dez idiomas. O modelo atingiu desempenho líder entre modelos de código aberto em vários benchmarks, incluindo matemática, código e tarefas multimodais."
-=======
     "description": "Step3 é um modelo avançado de raciocínio multimodal lançado pela StepFun, construído sobre uma arquitetura de mistura de especialistas (Mixture of Experts, MoE) com 321B de parâmetros totais e 38B de parâmetros de ativação. O modelo adota um design ponta a ponta, visando minimizar o custo de decodificação enquanto oferece desempenho de primeira linha em raciocínio visão-linguagem. Por meio do design cooperativo de Atenção por Decomposição em Múltiplas Matrizes (MFA) e do Desacoplamento Atenção-FFN (AFD), o Step3 mantém excelente eficiência tanto em aceleradores de alto desempenho quanto em aceleradores de baixo custo. Na fase de pré-treinamento, o Step3 processou mais de 20T tokens de texto e 4T tokens multimodais de imagem e texto, cobrindo mais de dez idiomas. O modelo alcançou posições de liderança entre modelos open-source em vários benchmarks, incluindo matemática, código e tarefas multimodais."
->>>>>>> 8d479074
   },
   "taichu_llm": {
     "description": "O modelo de linguagem Taichu possui uma forte capacidade de compreensão de linguagem, além de habilidades em criação de texto, perguntas e respostas, programação de código, cálculos matemáticos, raciocínio lógico, análise de sentimentos e resumo de texto. Inova ao combinar pré-treinamento com grandes dados e conhecimento rico de múltiplas fontes, aprimorando continuamente a tecnologia de algoritmos e absorvendo novos conhecimentos de vocabulário, estrutura, gramática e semântica de grandes volumes de dados textuais, proporcionando aos usuários informações e serviços mais convenientes e uma experiência mais inteligente."
@@ -2833,10 +2766,6 @@
     "description": "GLM-4.5-Air é um modelo base projetado para aplicações de agentes inteligentes, utilizando arquitetura Mixture-of-Experts (MoE). Otimizado para chamadas de ferramentas, navegação web, engenharia de software e programação front-end, suporta integração perfeita com agentes de código como Claude Code e Roo Code. Adota modo de raciocínio híbrido, adaptando-se a cenários de raciocínio complexo e uso cotidiano."
   },
   "zai-org/GLM-4.5V": {
-<<<<<<< HEAD
-    "description": "GLM-4.5V é a mais recente geração de modelo de linguagem visual (VLM) lançada pela Zhipu AI. O modelo é construído sobre o modelo de texto carro‑chefe GLM-4.5-Air, com 106 bilhões de parâmetros totais e 12 bilhões de parâmetros de ativação, e adota uma arquitetura de especialistas mistos (MoE), visando alcançar desempenho de ponta com menor custo de inferência. Tecnicamente, o GLM-4.5V dá continuidade à linha do GLM-4.1V-Thinking e introduz inovações como a codificação posicional rotacional 3D (3D-RoPE), reforçando de forma significativa a percepção e o raciocínio sobre relações espaciais tridimensionais. Por meio de otimizações nas fases de pré-treinamento, ajuste fino supervisionado e aprendizado por reforço, o modelo é capaz de processar diversos conteúdos visuais, incluindo imagens, vídeos e documentos longos, tendo alcançado posição de destaque entre modelos open-source da mesma categoria em 41 benchmarks multimodais públicos. Além disso, o modelo adiciona um interruptor de \"modo de pensamento\", permitindo que os usuários alternem de forma flexível entre respostas rápidas e raciocínio aprofundado para equilibrar eficiência e eficácia."
-=======
     "description": "GLM-4.5V é a mais recente geração de modelo de linguagem visual (VLM) lançada pela Zhipu AI (智谱 AI). O modelo é construído sobre o modelo de texto carro‑chefe GLM-4.5-Air, que possui 106 bilhões de parâmetros totais e 12 bilhões de parâmetros de ativação, adotando uma arquitetura de especialistas mistos (MoE) com o objetivo de oferecer desempenho de alto nível a um custo de inferência reduzido. Tecnicamente, o GLM-4.5V dá continuidade à linha do GLM-4.1V-Thinking e introduz inovações como a codificação de posição rotacional 3D (3D-RoPE), que aumentam significativamente a percepção e o raciocínio sobre relações espaciais tridimensionais. Por meio de otimizações nas fases de pré-treinamento, ajuste fino supervisionado e aprendizado por reforço, o modelo é capaz de processar diversos tipos de conteúdo visual — incluindo imagens, vídeos e longos documentos — e alcançou desempenho de ponta entre modelos open-source da mesma categoria em 41 benchmarks multimodais públicos. Além disso, o modelo inclui um interruptor de \"modo de pensamento\", que permite aos usuários alternar de forma flexível entre respostas rápidas e raciocínio aprofundado, equilibrando eficiência e eficácia."
->>>>>>> 8d479074
   }
 }