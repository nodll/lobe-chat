{
  "ArgsInput": {
<<<<<<< HEAD
    "addArgument": "Parametre ekle",
    "argumentPlaceholder": "Parametre {{index}}",
    "enterFirstArgument": "İlk parametreyi girin..."
=======
    "addArgument": "Argüman ekle",
    "argumentPlaceholder": "Argüman {{index}}",
    "enterFirstArgument": "İlk argümanı girin..."
>>>>>>> 8d479074
  },
  "DragUpload": {
    "dragDesc": "Dosyaları buraya sürükleyin, birden fazla resim yüklemeyi destekler.",
    "dragFileDesc": "Resimleri ve dosyaları buraya sürükleyin, birden fazla resim ve dosya yüklemeyi destekler.",
    "dragFileTitle": "Dosya Yükle",
    "dragTitle": "Resim Yükle"
  },
  "FileManager": {
    "actions": {
      "addToKnowledgeBase": "Bilgi tabanına ekle",
      "addToOtherKnowledgeBase": "Diğer bilgi tabanına ekle",
      "batchChunking": "Toplu parçalara ayırma",
      "chunking": "Parçalara ayırma",
      "chunkingTooltip": "Dosyayı birden fazla metin parçasına ayırıp vektörleştirdikten sonra, anlamsal arama ve dosya diyalogları için kullanılabilir",
      "chunkingUnsupported": "Bu dosya parça parça yüklemeyi desteklemiyor.",
      "confirmDelete": "Bu dosya silinecek, silindikten sonra geri alınamaz, lütfen işleminizi onaylayın",
      "confirmDeleteMultiFiles": "Seçilen {{count}} dosya silinecek, silindikten sonra geri alınamaz, lütfen işleminizi onaylayın",
      "confirmRemoveFromKnowledgeBase": "Seçilen {{count}} dosya bilgi tabanından kaldırılacak, kaldırıldıktan sonra dosyalar tüm dosyalar arasında görüntülenebilir, lütfen işleminizi onaylayın",
      "copyUrl": "Bağlantıyı kopyala",
      "copyUrlSuccess": "Dosya adresi başarıyla kopyalandı",
      "createChunkingTask": "Hazırlanıyor...",
      "deleteSuccess": "Dosya başarıyla silindi",
      "downloading": "Dosya indiriliyor...",
      "removeFromKnowledgeBase": "Bilgi tabanından kaldır",
      "removeFromKnowledgeBaseSuccess": "Dosya başarıyla kaldırıldı"
    },
    "bottom": "Artık sona geldik",
    "config": {
      "showFilesInKnowledgeBase": "Bilgi tabanındaki içeriği göster"
    },
    "emptyStatus": {
      "actions": {
        "file": "Dosya yükle",
        "folder": "Klasör yükle",
        "knowledgeBase": "Yeni bilgi tabanı oluştur"
      },
      "or": "veya",
      "title": "Dosyayı veya klasörü buraya sürükleyin"
    },
    "title": {
      "createdAt": "Oluşturulma zamanı",
      "size": "Boyut",
      "title": "Dosya"
    },
    "total": {
      "fileCount": "Toplam {{count}} öğe",
      "selectedCount": "Seçilen {{count}} öğe"
    }
  },
  "FileParsingStatus": {
    "chunks": {
      "embeddingStatus": {
        "empty": "Metin parçaları henüz tamamen vektörleştirilmedi, bu durum anlamsal arama işlevinin kullanılamamasına neden olabilir, arama kalitesini artırmak için lütfen metin parçalarını vektörleştirin",
        "error": "Vektörleştirme başarısız oldu",
        "errorResult": "Vektörleştirme başarısız oldu, lütfen kontrol edip tekrar deneyin. Başarısız olma nedeni:",
        "processing": "Metin parçaları vektörleştiriliyor, lütfen bekleyin",
        "success": "Mevcut metin parçaları tamamen vektörleştirildi"
      },
      "embeddings": "Vektörleştirme",
      "status": {
        "error": "Parçalara ayırma başarısız oldu",
        "errorResult": "Parçalara ayırma başarısız oldu, lütfen kontrol edip tekrar deneyin. Başarısız olma nedeni:",
        "processing": "Parçalara ayırma işlemi devam ediyor",
        "processingTip": "Sunucu metin parçalarını ayırıyor, sayfayı kapatmak parçalama ilerlemesini etkilemez"
      }
    }
  },
  "GoBack": {
    "back": "Geri dön"
  },
  "ImageUpload": {
    "actions": {
      "changeImage": "Resmi değiştirmek için tıklayın",
      "dropMultipleFiles": "Birden fazla dosya yükleme desteklenmiyor, sadece ilk dosya kullanılacak"
    },
    "placeholder": {
      "primary": "Resim ekle",
      "secondary": "Tıklayın veya sürükleyip bırakın yüklemek için"
    }
  },
  "KeyValueEditor": {
    "addButton": "Yeni bir satır ekle",
    "deleteTooltip": "Sil",
    "duplicateKeyError": "Anahtar adı benzersiz olmalıdır",
    "keyPlaceholder": "Anahtar",
    "valuePlaceholder": "Değer"
  },
  "MaxTokenSlider": {
    "unlimited": "Sınırsız"
  },
  "ModelSelect": {
    "featureTag": {
      "custom": "Özel model, varsayılan olarak hem fonksiyon çağrısını hem de görüntü tanımayı destekler, yukarıdaki yeteneklerin kullanılabilirliğini doğrulamak için lütfen gerçek durumu kontrol edin",
      "file": "Bu model dosya yükleme ve tanımayı destekler",
      "functionCall": "Bu model fonksiyon çağrısını destekler",
      "imageOutput": "Bu model resim oluşturmayı destekler",
      "reasoning": "Bu model derin düşünmeyi destekler",
      "search": "Bu model çevrimiçi aramayı destekler",
      "tokens": "Bu model tek bir oturumda en fazla {{tokens}} Token destekler",
      "vision": "Bu model görüntü tanımıyı destekler"
    },
    "removed": "Bu model listeden çıkarıldı, seçiminizi kaldırırsanız otomatik olarak kaldırılacaktır"
  },
  "ModelSwitchPanel": {
    "emptyModel": "Etkinleştirilmiş model bulunmamaktadır, lütfen ayarlara giderek açın",
    "emptyProvider": "Etkinleştirilmiş bir sağlayıcı yok, lütfen ayarlara gidin",
    "goToSettings": "Ayrıntılara git",
    "provider": "Sağlayıcı",
    "title": "Model"
  },
  "MultiImagesUpload": {
    "actions": {
      "uploadMore": "Daha fazla yüklemek için tıklayın veya sürükleyin"
    },
    "modal": {
      "complete": "Tamamla",
      "newFileIndicator": "Yeni",
      "selectImageToPreview": "Önizlemek için resim seçin",
      "title": "Resimleri Yönet ({{count}})",
      "upload": "Resim Yükle"
    },
    "placeholder": {
      "primary": "Resim yüklemek için tıklayın veya sürükleyin",
      "secondary": "Birden fazla resim seçimi desteklenir"
    },
    "progress": {
      "uploadingWithCount": "{{completed}}/{{total}} yüklendi"
    },
    "validation": {
      "fileSizeExceeded": "Dosya boyutu sınırı aşıldı",
      "fileSizeExceededDetail": "{{fileName}} ({{actualSize}}), izin verilen maksimum boyut olan {{maxSize}}'ı aşıyor",
      "fileSizeExceededMultiple": "{{count}} dosya, izin verilen maksimum boyut olan {{maxSize}}'ı aşıyor: {{fileList}}",
      "imageCountExceeded": "Resim sayısı sınırı aşıldı"
    }
  },
  "OllamaSetupGuide": {
    "action": {
      "close": "Uyarıyı Kapat",
      "start": "Yüklendi ve çalışıyor, sohbete başla"
    },
    "cors": {
      "description": "Tarayıcı güvenlik kısıtlamaları nedeniyle, Ollama'yı düzgün bir şekilde kullanabilmek için çapraz alan yapılandırması yapmanız gerekmektedir.",
      "linux": {
        "env": "[Service] bölümüne `Environment` ekleyin ve OLLAMA_ORIGINS ortam değişkenini ekleyin:",
        "reboot": "systemd'yi yeniden yükleyin ve Ollama'yı yeniden başlatın",
        "systemd": "ollama hizmetini düzenlemek için systemd'yi çağırın:"
      },
      "macos": "Lütfen 'Terminal' uygulamasını açın, aşağıdaki komutu yapıştırın ve çalıştırmak için Enter tuşuna basın",
      "reboot": "İşlem tamamlandıktan sonra Ollama hizmetini yeniden başlatın",
      "title": "Ollama'nın çapraz alan erişimine izin vermek için yapılandırma",
      "windows": "Windows'ta, 'Denetim Masası'na tıklayın ve sistem ortam değişkenlerini düzenleyin. Kullanıcı hesabınız için 'OLLAMA_ORIGINS' adında bir ortam değişkeni oluşturun, değeri * olarak ayarlayın ve 'Tamam/Uygula'ya tıklayarak kaydedin."
    },
    "install": {
      "description": "Lütfen Ollama'nın açık olduğundan emin olun, eğer Ollama'yı indirmediyseniz, lütfen resmi web sitesinden <1>indirin</1>",
      "docker": "Eğer Docker kullanmayı tercih ediyorsanız, Ollama'nın resmi Docker imajı da mevcuttur, aşağıdaki komutla çekebilirsiniz:",
      "linux": {
        "command": "Aşağıdaki komutla kurulum yapın:",
        "manual": "Alternatif olarak, <1>Linux Manuel Kurulum Kılavuzu</1>'na başvurarak kendiniz de kurulum yapabilirsiniz."
      },
      "title": "Ollama uygulamasını yerel olarak kurun ve başlatın",
      "windowsTab": "Windows (önizleme sürümü)"
    }
  },
  "Thinking": {
    "thinking": "Derin düşünme aşamasında...",
    "thought": "Derinlemesine düşündüm (geçen süre {{duration}} saniye)",
    "thoughtWithDuration": "Derinlemesine düşündüm"
  }
}<|MERGE_RESOLUTION|>--- conflicted
+++ resolved
@@ -1,14 +1,8 @@
 {
   "ArgsInput": {
-<<<<<<< HEAD
-    "addArgument": "Parametre ekle",
-    "argumentPlaceholder": "Parametre {{index}}",
-    "enterFirstArgument": "İlk parametreyi girin..."
-=======
     "addArgument": "Argüman ekle",
     "argumentPlaceholder": "Argüman {{index}}",
     "enterFirstArgument": "İlk argümanı girin..."
->>>>>>> 8d479074
   },
   "DragUpload": {
     "dragDesc": "Dosyaları buraya sürükleyin, birden fazla resim yüklemeyi destekler.",
