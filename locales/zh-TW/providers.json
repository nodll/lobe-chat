{
  "ai21": {
    "description": "AI21 Labs 為企業構建基礎模型和人工智慧系統，加速生成性人工智慧在生產中的應用。"
  },
  "ai302": {
    "description": "302.AI 是一個按需付費的 AI 應用平台，提供市面上最全的 AI API 和 AI 在線應用"
  },
  "ai360": {
    "description": "360 AI 是 360 公司推出的 AI 模型和服務平台，提供多種先進的自然語言處理模型，包括 360GPT2 Pro、360GPT Pro、360GPT Turbo 和 360GPT Turbo Responsibility 8K。這些模型結合了大規模參數和多模態能力，廣泛應用於文本生成、語義理解、對話系統與代碼生成等領域。通過靈活的定價策略，360 AI 滿足多樣化用戶需求，支持開發者集成，推動智能化應用的革新和發展。"
  },
  "aihubmix": {
    "description": "AiHubMix 透過統一的 API 介面提供對多種 AI 模型的存取。"
  },
  "anthropic": {
    "description": "Anthropic 是一家專注於人工智慧研究和開發的公司，提供了一系列先進的語言模型，如 Claude 3.5 Sonnet、Claude 3 Sonnet、Claude 3 Opus 和 Claude 3 Haiku。這些模型在智能、速度和成本之間取得了理想的平衡，適用於從企業級工作負載到快速響應的各種應用場景。Claude 3.5 Sonnet 作為其最新模型，在多項評估中表現優異，同時保持了較高的性價比。"
  },
  "azure": {
    "description": "Azure 提供多種先進的 AI 模型，包括 GPT-3.5 和最新的 GPT-4 系列，支持多種數據類型和複雜任務，致力於安全、可靠和可持續的 AI 解決方案。"
  },
  "azureai": {
    "description": "Azure 提供多種先進的 AI 模型，包括 GPT-3.5 和最新的 GPT-4 系列，支持多種數據類型和複雜任務，致力於安全、可靠和可持續的 AI 解決方案。"
  },
  "baichuan": {
    "description": "百川智能是一家專注於人工智慧大模型研發的公司，其模型在國內知識百科、長文本處理和生成創作等中文任務上表現卓越，超越了國外主流模型。百川智能還具備行業領先的多模態能力，在多項權威評測中表現優異。其模型包括 Baichuan 4、Baichuan 3 Turbo 和 Baichuan 3 Turbo 128k 等，分別針對不同應用場景進行優化，提供高性價比的解決方案。"
  },
  "bedrock": {
    "description": "Bedrock 是亞馬遜 AWS 提供的一項服務，專注於為企業提供先進的 AI 語言模型和視覺模型。其模型家族包括 Anthropic 的 Claude 系列、Meta 的 Llama 3.1 系列等，涵蓋從輕量級到高性能的多種選擇，支持文本生成、對話、圖像處理等多種任務，適用於不同規模和需求的企業應用。"
  },
  "bfl": {
<<<<<<< HEAD
    "description": "領先的尖端人工智慧研究實驗室，打造明日的視覺基礎建設。"
=======
    "description": "領先的前沿人工智慧研究實驗室，打造明日的視覺基礎設施。"
>>>>>>> 8d479074
  },
  "cloudflare": {
    "description": "在 Cloudflare 的全球網絡上運行由無伺服器 GPU 驅動的機器學習模型。"
  },
  "cohere": {
    "description": "Cohere 為您帶來最前沿的多語言模型、先進的檢索功能以及為現代企業量身定制的 AI 工作空間 — 一切都集成在一個安全的平台中。"
  },
  "deepseek": {
    "description": "DeepSeek 是一家專注於人工智慧技術研究和應用的公司，其最新模型 DeepSeek-V2.5 融合了通用對話和代碼處理能力，並在人類偏好對齊、寫作任務和指令跟隨等方面實現了顯著提升。"
  },
  "fal": {
    "description": "面向開發者的生成式媒體平台"
  },
  "fireworksai": {
    "description": "Fireworks AI 是一家領先的高級語言模型服務商，專注於功能調用和多模態處理。其最新模型 Firefunction V2 基於 Llama-3，優化用於函數調用、對話及指令跟隨。視覺語言模型 FireLLaVA-13B 支持圖像和文本混合輸入。其他 notable 模型包括 Llama 系列和 Mixtral 系列，提供高效的多語言指令跟隨與生成支持。"
  },
  "giteeai": {
    "description": "Gitee AI 的 Serverless API 為 AI 開發者提供開箱即用的大模型推理 API 服務。"
  },
  "github": {
    "description": "透過 GitHub 模型，開發者可以成為 AI 工程師，並使用業界領先的 AI 模型進行建設。"
  },
  "google": {
    "description": "Google 的 Gemini 系列是其最先進、通用的 AI 模型，由 Google DeepMind 打造，專為多模態設計，支持文本、代碼、圖像、音頻和視頻的無縫理解與處理。適用於從數據中心到移動設備的多種環境，極大提升了 AI 模型的效率與應用廣泛性。"
  },
  "groq": {
    "description": "Groq 的 LPU 推理引擎在最新的獨立大語言模型（LLM）基準測試中表現卓越，以其驚人的速度和效率重新定義了 AI 解決方案的標準。Groq 是一種即時推理速度的代表，在基於雲的部署中展現了良好的性能。"
  },
  "higress": {
    "description": "Higress 是一款雲原生 API 網關，為了解決 Tengine reload 對長連接業務的影響，以及 gRPC/Dubbo 負載均衡能力不足而在阿里內部誕生。"
  },
  "huggingface": {
    "description": "HuggingFace Inference API 提供了一種快速且免費的方式，讓您可以探索成千上萬種模型，適用於各種任務。無論您是在為新應用程式進行原型設計，還是在嘗試機器學習的功能，這個 API 都能讓您即時訪問多個領域的高性能模型。"
  },
  "hunyuan": {
    "description": "由騰訊研發的大語言模型，具備強大的中文創作能力、複雜語境下的邏輯推理能力，以及可靠的任務執行能力"
  },
  "infiniai": {
    "description": "為應用開發者提供高性能、易上手、安全可靠的大模型服務，覆蓋從大模型開發到大模型服務化部署的全流程。"
  },
  "internlm": {
    "description": "致力於大模型研究與開發工具鏈的開源組織。為所有 AI 開發者提供高效、易用的開源平台，讓最前沿的大模型與算法技術觸手可及"
  },
  "jina": {
    "description": "Jina AI 成立於 2020 年，是一家領先的搜索 AI 公司。我們的搜索底座平台包含了向量模型、重排器和小語言模型，可幫助企業構建可靠且高品質的生成式 AI 和多模態的搜索應用。"
  },
  "lmstudio": {
    "description": "LM Studio 是一個用於在您的電腦上開發和實驗 LLMs 的桌面應用程式。"
  },
  "minimax": {
    "description": "MiniMax 是 2021 年成立的通用人工智慧科技公司，致力於與用戶共創智能。MiniMax 自主研發了不同模態的通用大模型，其中包括萬億參數的 MoE 文本大模型、語音大模型以及圖像大模型。並推出了海螺 AI 等應用。"
  },
  "mistral": {
    "description": "Mistral 提供先進的通用、專業和研究型模型，廣泛應用於複雜推理、多語言任務、代碼生成等領域，通過功能調用接口，用戶可以集成自定義功能，實現特定應用。"
  },
  "modelscope": {
    "description": "ModelScope是阿里雲推出的模型即服務平台，提供豐富的AI模型和推理服務。"
  },
  "moonshot": {
    "description": "Moonshot 是由北京月之暗面科技有限公司推出的開源平台，提供多種自然語言處理模型，應用領域廣泛，包括但不限於內容創作、學術研究、智能推薦、醫療診斷等，支持長文本處理和複雜生成任務。"
  },
  "novita": {
    "description": "Novita AI 是一個提供多種大語言模型與 AI 圖像生成的 API 服務的平台，靈活、可靠且具有成本效益。它支持 Llama3、Mistral 等最新的開源模型，並為生成式 AI 應用開發提供了全面、用戶友好且自動擴展的 API 解決方案，適合 AI 初創公司的快速發展。"
  },
  "nvidia": {
    "description": "NVIDIA NIM™ 提供容器，可用於自托管 GPU 加速推理微服務，支持在雲端、數據中心、RTX™ AI 個人電腦和工作站上部署預訓練和自定義 AI 模型。"
  },
  "ollama": {
    "description": "Ollama 提供的模型廣泛涵蓋代碼生成、數學運算、多語種處理和對話互動等領域，支持企業級和本地化部署的多樣化需求。"
  },
  "openai": {
    "description": "OpenAI 是全球領先的人工智慧研究機構，其開發的模型如 GPT 系列推動了自然語言處理的前沿。OpenAI 致力於透過創新和高效的 AI 解決方案改變多個行業。他們的產品具有顯著的性能和經濟性，廣泛用於研究、商業和創新應用。"
  },
  "openrouter": {
    "description": "OpenRouter 是一個提供多種前沿大模型接口的服務平台，支持 OpenAI、Anthropic、LLaMA 及更多，適合多樣化的開發和應用需求。用戶可根據自身需求靈活選擇最優的模型和價格，助力 AI 體驗的提升。"
  },
  "perplexity": {
    "description": "Perplexity 是一家領先的對話生成模型提供商，提供多種先進的 Llama 3.1 模型，支持在線和離線應用，特別適用於複雜的自然語言處理任務。"
  },
  "ppio": {
    "description": "PPIO 派歐雲提供穩定、高性價比的開源模型 API 服務，支持 DeepSeek 全系列、Llama、Qwen 等行業領先的大模型。"
  },
  "qiniu": {
    "description": "Qiniu 是領先的雲服務提供商，提供高性價比、穩定的實時和批量 AI 推理服務，包括 DeepSeek、Llama 和 Qwen 等行業領先的大模型。"
  },
  "qwen": {
    "description": "通義千問是阿里雲自主研發的超大規模語言模型，具有強大的自然語言理解和生成能力。它可以回答各種問題、創作文字內容、表達觀點看法、撰寫代碼等，在多個領域發揮作用。"
  },
  "sambanova": {
    "description": "SambaNova Cloud 讓開發者輕鬆使用最佳的開源模型，並享受最快的推理速度。"
  },
  "search1api": {
    "description": "Search1API 提供可根據需要自行聯網的 DeepSeek 系列模型的訪問，包括標準版和快速版本，支持多種參數規模的模型選擇。"
  },
  "sensenova": {
    "description": "商湯日日新，依托商湯大裝置的強大基礎支撐，提供高效易用的全棧大模型服務。"
  },
  "siliconcloud": {
    "description": "SiliconFlow 致力於加速 AGI，以惠及人類，通過易用與成本低的 GenAI 堆疊提升大規模 AI 效率。"
  },
  "spark": {
    "description": "科大訊飛星火大模型提供多領域、多語言的強大 AI 能力，利用先進的自然語言處理技術，構建適用於智能硬體、智慧醫療、智慧金融等多種垂直場景的創新應用。"
  },
  "stepfun": {
    "description": "階級星辰大模型具備行業領先的多模態及複雜推理能力，支持超長文本理解和強大的自主調度搜索引擎功能。"
  },
  "taichu": {
    "description": "中科院自動化研究所和武漢人工智慧研究院推出新一代多模態大模型，支持多輪問答、文本創作、圖像生成、3D理解、信號分析等全面問答任務，擁有更強的認知、理解、創作能力，帶來全新互動體驗。"
  },
  "tencentcloud": {
    "description": "知識引擎原子能力（LLM Knowledge Engine Atomic Power）基於知識引擎研發的知識問答全鏈路能力，面向企業及開發者，提供靈活組建及開發模型應用的能力。您可透過多款原子能力組建您專屬的模型服務，調用文檔解析、拆分、embedding、多輪改寫等服務進行組裝，定制企業專屬 AI 業務。"
  },
  "togetherai": {
    "description": "Together AI 致力於透過創新的 AI 模型實現領先的性能，提供廣泛的自定義能力，包括快速擴展支持和直觀的部署流程，滿足企業的各種需求。"
  },
  "upstage": {
    "description": "Upstage 專注於為各種商業需求開發 AI 模型，包括 Solar LLM 和文檔 AI，旨在實現工作的人工通用智能（AGI）。通過 Chat API 創建簡單的對話代理，並支持功能調用、翻譯、嵌入以及特定領域應用。"
  },
  "v0": {
    "description": "v0 是一個配對程式設計助手，你只需用自然語言描述想法，它就能為你的專案生成程式碼和使用者介面（UI）"
  },
  "vertexai": {
    "description": "Google 的 Gemini 系列是其最先進、通用的 AI 模型，由 Google DeepMind 打造，專為多模態設計，支持文本、程式碼、圖像、音訊和視頻的無縫理解與處理。適用於從數據中心到行動裝置的多種環境，極大提升了 AI 模型的效率與應用廣泛性。"
  },
  "vllm": {
    "description": "vLLM 是一個快速且易於使用的庫，用於 LLM 推理和服務。"
  },
  "volcengine": {
    "description": "字節跳動推出的大模型服務的開發平台，提供功能豐富、安全以及具備價格競爭力的模型調用服務，同時提供模型數據、精調、推理、評測等端到端功能，全方位保障您的 AI 應用開發落地。"
  },
  "wenxin": {
    "description": "企業級一站式大模型與AI原生應用開發及服務平台，提供最全面易用的生成式人工智慧模型開發、應用開發全流程工具鏈"
  },
  "xai": {
    "description": "xAI 是一家致力於構建人工智慧以加速人類科學發現的公司。我們的使命是推動我們對宇宙的共同理解。"
  },
  "xinference": {
    "description": "Xorbits推論（Xinference）是一個開源平台，用於簡化各種AI模型的運行與整合。透過Xinference，您可以在雲端或本地環境中使用任何開源LLM、嵌入模型和多模態模型進行推論，並創建強大的AI應用程式。"
  },
  "zeroone": {
    "description": "01.AI 專注於 AI 2.0 時代的人工智慧技術，大力推動「人+人工智慧」的創新和應用，採用超強大模型和先進 AI 技術以提升人類生產力，實現技術賦能。"
  },
  "zhipu": {
    "description": "智譜 AI 提供多模態與語言模型的開放平台，支持廣泛的 AI 應用場景，包括文本處理、圖像理解與編程輔助等。"
  }
}<|MERGE_RESOLUTION|>--- conflicted
+++ resolved
@@ -27,11 +27,7 @@
     "description": "Bedrock 是亞馬遜 AWS 提供的一項服務，專注於為企業提供先進的 AI 語言模型和視覺模型。其模型家族包括 Anthropic 的 Claude 系列、Meta 的 Llama 3.1 系列等，涵蓋從輕量級到高性能的多種選擇，支持文本生成、對話、圖像處理等多種任務，適用於不同規模和需求的企業應用。"
   },
   "bfl": {
-<<<<<<< HEAD
-    "description": "領先的尖端人工智慧研究實驗室，打造明日的視覺基礎建設。"
-=======
     "description": "領先的前沿人工智慧研究實驗室，打造明日的視覺基礎設施。"
->>>>>>> 8d479074
   },
   "cloudflare": {
     "description": "在 Cloudflare 的全球網絡上運行由無伺服器 GPU 驅動的機器學習模型。"
