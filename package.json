{
  "name": "@lobehub/chat",
<<<<<<< HEAD
  "version": "0.86.0-beta.5",
=======
  "version": "0.85.3",
>>>>>>> f206f3c2
  "description": "An open-source, extensible (Function Calling), high-performance chatbot framework. It supports one-click free deployment of your private ChatGPT/LLM web application",
  "keywords": [
    "chatbot",
    "ChatGPT",
    "LobeHub",
    "typescript",
    "Vercel AI SDK",
    "Next.js",
    "OpenAI"
  ],
  "homepage": "https://github.com/lobehub/lobe-chat",
  "bugs": {
    "url": "https://github.com/lobehub/lobe-chat/issues/new/choose"
  },
  "repository": {
    "type": "git",
    "url": "https://github.com/lobehub/lobe-chat.git"
  },
  "license": "MIT",
  "author": "LobeHub <i@lobehub.com>",
  "sideEffects": false,
  "scripts": {
    "build": "next build",
    "build:analyze": "ANALYZE=true next build",
    "build:docker": "DOCKER=true next build",
    "dev": "next dev -p 3010",
    "i18n": "npm run i18n:workflow && lobe-i18n",
    "i18n:workflow": "ts-node --project ./tsconfig.json scripts/i18nWorkflow/index.ts",
    "lint": "npm run lint:ts && npm run lint:style && npm run type-check && npm run lint:circular",
    "lint:circular": "dpdm src/**/*.ts  --warning false  --tree false  --exit-code circular:1  -T true",
    "lint:md": "remark . --quiet --frail --output",
    "lint:style": "stylelint \"{src,tests}/**/*.{js,jsx,ts,tsx}\" --fix",
    "lint:ts": "eslint \"{src,tests}/**/*.{js,jsx,ts,tsx}\" --fix",
    "prepare": "husky install",
    "prettier": "prettier -c --write \"**/**\"",
    "pull": "git pull",
    "release": "semantic-release",
    "start": "next start",
    "stylelint": "stylelint \"src/**/*.{js,jsx,ts,tsx}\" --fix",
    "test": "vitest --passWithNoTests",
    "test:coverage": "vitest run --coverage --passWithNoTests",
    "test:update": "vitest -u",
    "type-check": "tsc --noEmit"
  },
  "lint-staged": {
    "*.md": [
      "remark --quiet --output --",
      "prettier --write --no-error-on-unmatched-pattern"
    ],
    "*.json": [
      "prettier --write --no-error-on-unmatched-pattern"
    ],
    "*.{js,jsx}": [
      "prettier --write",
      "stylelint --fix",
      "eslint --fix"
    ],
    "*.{ts,tsx}": [
      "prettier --parser=typescript --write",
      "stylelint --fix",
      "eslint --fix"
    ]
  },
  "dependencies": {
    "@ant-design/colors": "^7",
    "@ant-design/icons": "^5",
    "@emoji-mart/data": "^1",
    "@emoji-mart/react": "^1",
    "@icons-pack/react-simple-icons": "^9",
    "@lobehub/chat-plugin-sdk": "latest",
    "@lobehub/chat-plugins-gateway": "latest",
    "@lobehub/ui": "latest",
    "@vercel/analytics": "^1",
    "ahooks": "^3",
    "ai": "^2",
    "antd": "^5",
    "antd-style": "^3.5",
    "brotli-wasm": "^1",
    "chroma-js": "^2",
    "dayjs": "^1",
    "emoji-mart": "^5",
    "fast-deep-equal": "^3",
    "gpt-tokenizer": "^2",
    "i18next": "^23",
    "i18next-browser-languagedetector": "^7",
    "i18next-resources-for-ts": "^1",
    "i18next-resources-to-backend": "^1",
    "idb-keyval": "^6",
    "immer": "^10",
    "lodash-es": "^4",
    "lucide-react": "latest",
    "mixpanel-browser": "^2",
    "modern-screenshot": "^4",
    "nanoid": "^5",
    "next": "^13.5.3",
    "openai": "^4.10.0",
    "polished": "^4",
    "posthog-js": "^1",
    "react": "^18",
    "react-dom": "^18",
    "react-hotkeys-hook": "^4",
    "react-i18next": "^13",
    "react-intersection-observer": "^9",
    "react-layout-kit": "^1",
    "remark": "^14",
    "remark-gfm": "^3",
    "remark-html": "^15",
    "semver": "^7",
    "swr": "^2",
    "systemjs": "^6",
    "ts-md5": "^1",
    "ua-parser-js": "^1",
    "url-join": "^5",
    "use-merge-value": "^1",
    "utility-types": "^3",
    "uuid": "^9",
    "zustand": "^4.4",
    "zustand-utils": "^1"
  },
  "devDependencies": {
    "@codedependant/semantic-release-docker": "^4",
    "@commitlint/cli": "^17",
    "@lobehub/i18n-cli": "latest",
    "@lobehub/lint": "latest",
    "@next/bundle-analyzer": "^13",
    "@next/eslint-plugin-next": "^13",
    "@testing-library/jest-dom": "^6",
    "@testing-library/react": "^14",
    "@types/chroma-js": "^2",
    "@types/lodash": "^4",
    "@types/lodash-es": "^4",
    "@types/mixpanel-browser": "^2",
    "@types/node": "^20",
    "@types/react": "^18",
    "@types/react-dom": "^18",
    "@types/semver": "^7",
    "@types/systemjs": "^6",
    "@types/ua-parser-js": "^0.7",
    "@types/uuid": "^9",
    "@umijs/lint": "^4",
    "@vitest/coverage-v8": "latest",
    "commitlint": "^17",
    "consola": "^3",
    "dpdm": "^3",
    "eslint": "^8",
    "husky": "^8",
    "jsdom": "^22",
    "lint-staged": "^14",
    "lodash": "^4",
    "next-pwa": "^5",
    "node-fetch": "^3",
    "prettier": "^3",
    "remark-cli": "^11",
    "semantic-release": "^21",
    "stylelint": "^15",
    "ts-node": "^10",
    "typescript": "^5",
    "vitest": "latest"
  },
  "publishConfig": {
    "access": "public",
    "registry": "https://registry.npmjs.org"
  }
}<|MERGE_RESOLUTION|>--- conflicted
+++ resolved
@@ -1,10 +1,6 @@
 {
   "name": "@lobehub/chat",
-<<<<<<< HEAD
   "version": "0.86.0-beta.5",
-=======
-  "version": "0.85.3",
->>>>>>> f206f3c2
   "description": "An open-source, extensible (Function Calling), high-performance chatbot framework. It supports one-click free deployment of your private ChatGPT/LLM web application",
   "keywords": [
     "chatbot",
