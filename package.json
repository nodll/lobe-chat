{
  "name": "@lobehub/chat",
  "version": "1.124.2",
  "description": "Lobe Chat - an open-source, high-performance chatbot framework that supports speech synthesis, multimodal, and extensible Function Call plugin system. Supports one-click free deployment of your private ChatGPT/LLM web application.",
  "keywords": [
    "framework",
    "chatbot",
    "chatgpt",
    "nextjs",
    "vercel-ai",
    "openai",
    "azure-openai",
    "visual-model",
    "tts",
    "stt"
  ],
  "homepage": "https://github.com/lobehub/lobe-chat",
  "bugs": {
    "url": "https://github.com/lobehub/lobe-chat/issues/new/choose"
  },
  "repository": {
    "type": "git",
    "url": "https://github.com/lobehub/lobe-chat.git"
  },
  "license": "MIT",
  "author": "LobeHub <i@lobehub.com>",
  "sideEffects": false,
  "workspaces": [
    "packages/*"
  ],
  "scripts": {
    "prebuild": "tsx scripts/prebuild.mts",
    "build": "cross-env NODE_OPTIONS=--max-old-space-size=6144 next build",
    "postbuild": "npm run build-sitemap && npm run build-migrate-db",
    "build-migrate-db": "bun run db:migrate",
    "build-sitemap": "tsx ./scripts/buildSitemapIndex/index.ts",
    "build:analyze": "NODE_OPTIONS=--max-old-space-size=6144 ANALYZE=true next build",
    "build:docker": "npm run prebuild && NODE_OPTIONS=--max-old-space-size=6144 DOCKER=true next build && npm run build-sitemap",
    "prebuild:electron": "cross-env NEXT_PUBLIC_IS_DESKTOP_APP=1 tsx scripts/prebuild.mts",
    "build:electron": "cross-env NODE_OPTIONS=--max-old-space-size=6144 NEXT_PUBLIC_IS_DESKTOP_APP=1 NEXT_PUBLIC_SERVICE_MODE=server next build",
    "db:generate": "drizzle-kit generate && npm run db:generate-client && npm run workflow:dbml",
    "db:generate-client": "tsx ./scripts/migrateClientDB/compile-migrations.ts",
    "db:migrate": "MIGRATION_DB=1 tsx ./scripts/migrateServerDB/index.ts",
    "db:studio": "drizzle-kit studio",
    "db:visualize": "dbdocs build docs/development/database-schema.dbml --project lobe-chat",
    "desktop:build": "npm run desktop:build-next && npm run desktop:prepare-dist && npm run desktop:build-electron",
    "desktop:build-electron": "tsx scripts/electronWorkflow/buildElectron.ts",
    "desktop:build-local": "npm run desktop:build-next && npm run desktop:prepare-dist && npm run build-local --prefix=./apps/desktop",
    "desktop:build-next": "npm run build:electron",
    "desktop:prepare-dist": "tsx scripts/electronWorkflow/moveNextStandalone.ts",
    "dev": "next dev --turbopack -p 3010",
    "dev:desktop": "next dev --turbopack -p 3015",
    "docs:i18n": "lobe-i18n md && npm run lint:md && npm run lint:mdx && prettier -c --write locales/**/*",
    "docs:seo": "lobe-seo && npm run lint:mdx",
    "i18n": "npm run workflow:i18n && lobe-i18n && prettier -c --write \"locales/**\"",
    "lint": "npm run lint:ts && npm run lint:style && npm run type-check && npm run lint:circular",
    "lint:circular": "npm run lint:circular:main && npm run lint:circular:packages",
    "lint:circular:main": "dpdm src/**/*.ts  --no-warning --no-tree --exit-code circular:1 --no-progress -T true --skip-dynamic-imports circular",
    "lint:circular:packages": "dpdm packages/**/src/**/*.ts  --no-warning --no-tree --exit-code circular:1 --no-progress -T true --skip-dynamic-imports circular",
    "lint:md": "remark . --silent --output",
    "lint:mdx": "npm run workflow:mdx && remark \"docs/**/*.mdx\" -r ./.remarkrc.mdx.js --silent --output && eslint \"docs/**/*.mdx\" --quiet --fix",
    "lint:style": "stylelint \"{src,tests}/**/*.{js,jsx,ts,tsx}\" --fix",
    "lint:ts": "eslint \"{src,tests}/**/*.{js,jsx,ts,tsx}\" --fix",
    "prepare": "husky",
    "prettier": "prettier -c --write \"**/**\"",
    "pull": "git pull",
    "reinstall": "rm -rf pnpm-lock.yaml && rm -rf node_modules && pnpm -r exec rm -rf node_modules && pnpm install",
    "reinstall:desktop": "rm -rf pnpm-lock.yaml && rm -rf node_modules && pnpm -r exec rm -rf node_modules && pnpm install --node-linker=hoisted",
    "release": "semantic-release",
    "self-hosting:docker": "docker build -t lobe-chat:local .",
    "self-hosting:docker-cn": "docker build -t lobe-chat-local --build-arg USE_CN_MIRROR=true .",
    "self-hosting:docker-cn@database": "docker build -t lobe-chat-database-local -f Dockerfile.database --build-arg USE_CN_MIRROR=true .",
    "start": "next start -p 3210",
    "stylelint": "stylelint \"src/**/*.{js,jsx,ts,tsx}\" --fix",
    "test": "npm run test-app && npm run test-server",
    "test-app": "vitest run",
    "test-app:coverage": "vitest run --coverage",
    "test:update": "vitest -u",
    "type-check": "tsgo --noEmit",
    "webhook:ngrok": "ngrok http http://localhost:3011",
    "workflow:cdn": "tsx ./scripts/cdnWorkflow/index.ts",
    "workflow:changelog": "tsx ./scripts/changelogWorkflow/index.ts",
    "workflow:countCharters": "tsx scripts/countEnWord.ts",
    "workflow:dbml": "tsx ./scripts/dbmlWorkflow/index.ts",
    "workflow:docs": "tsx ./scripts/docsWorkflow/index.ts",
    "workflow:i18n": "tsx ./scripts/i18nWorkflow/index.ts",
    "workflow:mdx": "tsx ./scripts/mdxWorkflow/index.ts",
    "workflow:readme": "tsx ./scripts/readmeWorkflow/index.ts",
    "workflow:set-desktop-version": "tsx ./scripts/electronWorkflow/setDesktopVersion.ts"
  },
  "lint-staged": {
    "*.md": [
      "remark --silent --output --",
      "prettier --write --no-error-on-unmatched-pattern"
    ],
    "*.mdx": [
      "remark -r ./.remarkrc.mdx.js --silent --output --",
      "eslint --quiet --fix"
    ],
    "*.json": [
      "prettier --write --no-error-on-unmatched-pattern"
    ],
    "*.{mjs,cjs}": [
      "prettier --write",
      "eslint --fix"
    ],
    "*.{js,jsx}": [
      "prettier --write",
      "stylelint --fix",
      "eslint --fix"
    ],
    "*.{ts,tsx}": [
      "prettier --parser=typescript --write",
      "stylelint --fix",
      "eslint --fix"
    ]
  },
  "overrides": {
    "mdast-util-gfm-autolink-literal": "2.0.0"
  },
  "dependencies": {
    "@ant-design/icons": "^5.6.1",
    "@ant-design/pro-components": "^2.8.10",
    "@anthropic-ai/sdk": "^0.60.0",
    "@auth/core": "^0.40.0",
    "@aws-sdk/client-s3": "^3.862.0",
    "@aws-sdk/s3-request-presigner": "^3.862.0",
    "@azure-rest/ai-inference": "1.0.0-beta.5",
    "@azure/core-auth": "^1.10.0",
    "@cfworker/json-schema": "^4.1.1",
    "@clerk/localizations": "^3.20.7",
    "@clerk/nextjs": "^6.29.0",
    "@clerk/themes": "^2.4.5",
    "@codesandbox/sandpack-react": "^2.20.0",
    "@cyntler/react-doc-viewer": "^1.17.0",
    "@electric-sql/pglite": "0.2.17",
    "@emotion/react": "^11.14.0",
    "@fal-ai/client": "^1.6.1",
    "@formkit/auto-animate": "^0.8.2",
    "@google/genai": "^1.13.0",
    "@huggingface/inference": "^2.8.1",
    "@icons-pack/react-simple-icons": "9.6.0",
    "@khmyznikov/pwa-install": "0.3.9",
    "@langchain/community": "^0.3.50",
    "@lobechat/const": "workspace:*",
    "@lobechat/database": "workspace:*",
    "@lobechat/electron-client-ipc": "workspace:*",
    "@lobechat/electron-server-ipc": "workspace:*",
    "@lobechat/file-loaders": "workspace:*",
    "@lobechat/model-runtime": "workspace:*",
    "@lobechat/prompts": "workspace:*",
    "@lobechat/utils": "workspace:*",
    "@lobechat/web-crawler": "workspace:*",
    "@lobehub/analytics": "^1.6.0",
    "@lobehub/charts": "^2.0.0",
    "@lobehub/chat-plugin-sdk": "^1.32.4",
    "@lobehub/chat-plugins-gateway": "^1.9.0",
    "@lobehub/editor": "^1.4.4",
    "@lobehub/icons": "^2.31.0",
    "@lobehub/market-sdk": "^0.22.7",
    "@lobehub/tts": "^2.0.1",
<<<<<<< HEAD
    "@lobehub/ui": "^2.11.2",
=======
    "@lobehub/ui": "^2.11.9",
>>>>>>> 68783fd2
    "@modelcontextprotocol/sdk": "^1.17.1",
    "@neondatabase/serverless": "^1.0.1",
    "@next/third-parties": "^15.4.6",
    "@react-spring/web": "^9.7.5",
    "@sentry/nextjs": "^7.120.4",
    "@serwist/next": "^9.1.1",
    "@t3-oss/env-nextjs": "^0.13.8",
    "@tanstack/react-query": "^5.84.1",
    "@trpc/client": "^11.4.4",
    "@trpc/next": "^11.4.4",
    "@trpc/react-query": "^11.4.4",
    "@trpc/server": "^11.4.4",
    "@vercel/analytics": "^1.5.0",
    "@vercel/edge-config": "^1.4.0",
    "@vercel/functions": "^2.2.8",
    "@vercel/speed-insights": "^1.2.0",
    "@xterm/xterm": "^5.5.0",
    "ahooks": "^3.9.0",
    "antd": "^5.26.7",
    "antd-style": "^3.7.1",
    "brotli-wasm": "^3.0.1",
    "chroma-js": "^3.1.2",
    "cookie": "^1.0.2",
    "countries-and-timezones": "^3.8.0",
    "dayjs": "^1.11.13",
    "debug": "^4.4.1",
    "dexie": "^3.2.7",
    "diff": "^8.0.0",
    "drizzle-orm": "^0.44.4",
    "drizzle-zod": "^0.5.1",
    "epub2": "^3.0.2",
    "fast-deep-equal": "^3.1.3",
    "file-type": "^21.0.0",
    "framer-motion": "^12.23.12",
    "gpt-tokenizer": "^3.0.0",
    "gray-matter": "^4.0.3",
    "html-to-text": "^9.0.5",
    "i18next": "^25.3.2",
    "i18next-browser-languagedetector": "^8.2.0",
    "i18next-resources-to-backend": "^1.2.1",
    "idb-keyval": "^6.2.2",
    "immer": "^10.1.1",
    "jose": "^5.10.0",
    "js-sha256": "^0.11.1",
    "jsonl-parse-stringify": "^1.0.3",
    "keyv": "^4.5.4",
    "langchain": "^0.3.30",
    "langfuse": "^3.38.4",
    "langfuse-core": "^3.38.4",
    "lodash-es": "^4.17.21",
    "lucide-react": "^0.542.0",
    "mammoth": "^1.10.0",
    "markdown-to-txt": "^2.0.1",
    "mdast-util-to-markdown": "^2.1.2",
    "model-bank": "workspace:*",
    "modern-screenshot": "^4.6.5",
    "nanoid": "^5.1.5",
    "next": "~15.3.5",
    "next-auth": "5.0.0-beta.29",
    "next-mdx-remote": "^5.0.0",
    "nextjs-toploader": "^3.8.16",
    "node-machine-id": "^1.1.12",
    "numeral": "^2.0.6",
    "nuqs": "^2.4.3",
    "officeparser": "5.1.1",
    "oidc-provider": "^9.4.0",
    "ollama": "^0.5.16",
    "openai": "^4.104.0",
    "openapi-fetch": "^0.9.8",
    "partial-json": "^0.1.7",
    "path-browserify-esm": "^1.0.6",
    "pdf-parse": "^1.1.1",
    "pdfjs-dist": "4.8.69",
    "pg": "^8.16.3",
    "pino": "^9.8.0",
    "plaiceholder": "^3.0.0",
    "polished": "^4.3.1",
    "posthog-js": "^1.258.6",
    "pure-rand": "^7.0.1",
    "pwa-install-handler": "^2.6.3",
    "query-string": "^9.2.2",
    "random-words": "^2.0.1",
    "react": "^19.1.1",
    "react-confetti": "^6.4.0",
    "react-dom": "^19.1.1",
    "react-fast-marquee": "^1.6.5",
    "react-hotkeys-hook": "^5.1.0",
    "react-i18next": "^15.6.1",
    "react-layout-kit": "^2.0.0",
    "react-lazy-load": "^4.0.1",
    "react-pdf": "^9.2.1",
    "react-rnd": "^10.5.2",
    "react-scan": "^0.4.0",
    "react-virtuoso": "^4.13.0",
    "react-wrap-balancer": "^1.1.1",
    "remark": "^15.0.1",
    "remark-gfm": "^4.0.1",
    "remark-html": "^16.0.1",
    "request-filtering-agent": "^2.0.1",
    "resolve-accept-language": "^3.1.12",
    "rtl-detect": "^1.1.2",
    "semver": "^7.7.2",
    "sharp": "^0.34.3",
    "shiki": "^3.9.2",
    "stripe": "^17.7.0",
    "superjson": "^2.2.2",
    "svix": "^1.70.1",
    "swr": "2.3.4",
    "systemjs": "^6.15.1",
    "tokenx": "^0.4.1",
    "ts-md5": "^1.3.1",
    "ua-parser-js": "^1.0.40",
    "unstructured-client": "^0.19.0",
    "url-join": "^5.0.0",
    "use-merge-value": "^1.2.0",
    "uuid": "^11.1.0",
    "ws": "^8.18.3",
    "yaml": "^2.8.1",
    "zod": "^3.25.76",
    "zustand": "5.0.4",
    "zustand-utils": "^2.1.0"
  },
  "devDependencies": {
    "@commitlint/cli": "^19.8.1",
    "@edge-runtime/vm": "^5.0.0",
    "@huggingface/tasks": "^0.15.9",
    "@lobechat/types": "workspace:*",
    "@lobehub/i18n-cli": "^1.25.1",
    "@lobehub/lint": "^1.26.2",
    "@lobehub/market-types": "^1.11.4",
    "@lobehub/seo-cli": "^1.7.0",
    "@next/bundle-analyzer": "^15.4.6",
    "@next/eslint-plugin-next": "^15.4.6",
    "@peculiar/webcrypto": "^1.5.0",
    "@prettier/sync": "^0.6.1",
    "@semantic-release/exec": "^6.0.3",
    "@testing-library/jest-dom": "^6.6.4",
    "@testing-library/react": "^16.3.0",
    "@testing-library/user-event": "^14.6.1",
    "@types/chroma-js": "^3.1.1",
    "@types/crypto-js": "^4.2.2",
    "@types/debug": "^4.1.12",
    "@types/fs-extra": "^11.0.4",
    "@types/ip": "^1.1.3",
    "@types/json-schema": "^7.0.15",
    "@types/lodash": "^4.17.20",
    "@types/lodash-es": "^4.17.12",
    "@types/node": "^22.17.0",
    "@types/numeral": "^2.0.5",
    "@types/oidc-provider": "^9.1.2",
    "@types/pg": "^8.15.5",
    "@types/react": "^19.1.9",
    "@types/react-dom": "^19.1.7",
    "@types/rtl-detect": "^1.0.3",
    "@types/semver": "^7.7.0",
    "@types/systemjs": "^6.15.3",
    "@types/ua-parser-js": "^0.7.39",
    "@types/unist": "^3.0.3",
    "@types/uuid": "^10.0.0",
    "@types/ws": "^8.18.1",
    "@typescript/native-preview": "7.0.0-dev.20250711.1",
    "@vitest/coverage-v8": "^3.2.4",
    "ajv-keywords": "^5.1.0",
    "commitlint": "^19.8.1",
    "consola": "^3.4.2",
    "cross-env": "^10.0.0",
    "crypto-js": "^4.2.0",
    "dbdocs": "^0.16.0",
    "dotenv": "^17.0.0",
    "dotenv-expand": "^12.0.2",
    "dpdm-fast": "^1.0.13",
    "drizzle-dbml-generator": "^0.10.0",
    "drizzle-kit": "^0.31.4",
    "eslint": "^8.57.1",
    "eslint-plugin-mdx": "^3.6.2",
    "fake-indexeddb": "^6.0.1",
    "fs-extra": "^11.3.1",
    "glob": "^11.0.3",
    "happy-dom": "^18.0.0",
    "husky": "^9.1.7",
    "just-diff": "^6.0.2",
    "lint-staged": "^15.5.2",
    "lodash": "^4.17.21",
    "markdown-table": "^3.0.4",
    "mcp-hello-world": "^1.1.2",
    "mime": "^4.0.7",
    "node-fetch": "^3.3.2",
    "node-gyp": "^11.3.0",
    "openapi-typescript": "^7.8.0",
    "p-map": "^7.0.3",
    "prettier": "^3.6.2",
    "remark-cli": "^12.0.1",
    "remark-frontmatter": "^5.0.0",
    "remark-mdx": "^3.1.0",
    "remark-parse": "^11.0.0",
    "semantic-release": "^21.1.2",
    "serwist": "^9.1.1",
    "stylelint": "^15.11.0",
    "tsx": "^4.20.3",
    "type-fest": "^4.41.0",
    "typescript": "^5.9.2",
    "unified": "^11.0.5",
    "unist-util-visit": "^5.0.0",
    "vite": "^5.4.19",
    "vitest": "^3.2.4"
  },
  "packageManager": "pnpm@10.15.0",
  "publishConfig": {
    "access": "public",
    "registry": "https://registry.npmjs.org"
  },
  "pnpm": {
    "onlyBuiltDependencies": [
      "@vercel/speed-insights"
    ],
    "overrides": {
      "mdast-util-gfm-autolink-literal": "2.0.0"
    }
  }
}<|MERGE_RESOLUTION|>--- conflicted
+++ resolved
@@ -159,11 +159,7 @@
     "@lobehub/icons": "^2.31.0",
     "@lobehub/market-sdk": "^0.22.7",
     "@lobehub/tts": "^2.0.1",
-<<<<<<< HEAD
-    "@lobehub/ui": "^2.11.2",
-=======
     "@lobehub/ui": "^2.11.9",
->>>>>>> 68783fd2
     "@modelcontextprotocol/sdk": "^1.17.1",
     "@neondatabase/serverless": "^1.0.1",
     "@next/third-parties": "^15.4.6",
