--- conflicted
+++ resolved
@@ -2,165 +2,10 @@
 
 import { memo } from 'react';
 
-<<<<<<< HEAD
-import { type ActionKeys, ChatInputProvider, DesktopChatInput } from '@/features/ChatInput';
-import WideScreenContainer from '@/features/Conversation/components/WideScreenContainer';
-import { useChatStore } from '@/store/chat';
-import { aiChatSelectors } from '@/store/chat/selectors';
-import { useSessionStore } from '@/store/session';
-import { sessionSelectors } from '@/store/session/selectors';
-import { useUserStore } from '@/store/user';
-import { preferenceSelectors, settingsSelectors } from '@/store/user/selectors';
-import { HotkeyEnum, KeyEnum } from '@/types/hotkey';
-
-import { useSend, useSendGroupMessage } from '../useSend';
-import MessageFromUrl from './MessageFromUrl';
-
-const leftActions: ActionKeys[] = [
-  'model',
-  'search',
-  'typo',
-  'fileUpload',
-  'knowledgeBase',
-  'tools',
-  '---',
-  ['params', 'history', 'stt', 'clear'],
-  'mainToken',
-];
-
-const rightActions: ActionKeys[] = ['saveTopic'];
-
-const Desktop = memo(() => {
-  const { t } = useTranslation('chat');
-  const { send, generating, disabled, stop } = useSend();
-  const { send: sendGroupMessage } = useSendGroupMessage();
-
-  const isSessionGroup = useSessionStore(sessionSelectors.isCurrentSessionGroupSession);
-
-  const [useCmdEnterToSend, updatePreference] = useUserStore((s) => [
-    preferenceSelectors.useCmdEnterToSend(s),
-    s.updatePreference,
-  ]);
-
-  const [mainInputSendErrorMsg, clearSendMessageError] = useChatStore((s) => [
-    aiChatSelectors.isCurrentSendMessageError(s),
-    s.clearSendMessageError,
-  ]);
-  const hotkey = useUserStore(settingsSelectors.getHotkeyById(HotkeyEnum.AddUserMessage));
-
-  return (
-    <ChatInputProvider
-      chatInputEditorRef={(instance) => {
-        if (!instance) return;
-        useChatStore.setState({ mainInputEditor: instance });
-      }}
-      leftActions={leftActions}
-      onMarkdownContentChange={(content) => {
-        useChatStore.setState({ inputMessage: content });
-      }}
-      onSend={() => {
-        if (isSessionGroup) {
-          sendGroupMessage();
-        } else {
-          send();
-        }
-      }}
-      rightActions={rightActions}
-      sendButtonProps={{ disabled, generating, onStop: stop }}
-      sendMenu={{
-        items: [
-          {
-            icon: !useCmdEnterToSend ? <Icon icon={LucideCheck} /> : <div />,
-            key: 'sendWithEnter',
-            label: (
-              <Flexbox align={'center'} gap={4} horizontal>
-                <Trans
-                  components={{
-                    key: <Hotkey keys={KeyEnum.Enter} variant={'borderless'} />,
-                  }}
-                  i18nKey={'input.sendWithEnter'}
-                  ns={'chat'}
-                />
-              </Flexbox>
-            ),
-            onClick: () => {
-              updatePreference({ useCmdEnterToSend: false });
-            },
-          },
-          {
-            icon: useCmdEnterToSend ? <Icon icon={LucideCheck} /> : <div />,
-            key: 'sendWithCmdEnter',
-            label: (
-              <Flexbox align={'center'} gap={4} horizontal>
-                <Trans
-                  components={{
-                    key: (
-                      <Hotkey
-                        keys={[KeyEnum.Mod, KeyEnum.Enter].join('+')}
-                        variant={'borderless'}
-                      />
-                    ),
-                  }}
-                  i18nKey={'input.sendWithCmdEnter'}
-                  ns={'chat'}
-                />
-              </Flexbox>
-            ),
-            onClick: () => {
-              updatePreference({ useCmdEnterToSend: true });
-            },
-          },
-          { type: 'divider' },
-          {
-            // disabled,
-            icon: <Icon icon={BotMessageSquare} />,
-            key: 'addAi',
-            label: t('input.addAi'),
-            onClick: () => {
-              send({ onlyAddAIMessage: true });
-            },
-          },
-          {
-            // disabled,
-            icon: <Icon icon={MessageSquarePlus} />,
-            key: 'addUser',
-            label: (
-              <Flexbox align={'center'} gap={24} horizontal>
-                {t('input.addUser')}
-                <Hotkey keys={hotkey} />
-              </Flexbox>
-            ),
-            onClick: () => {
-              send({ onlyAddUserMessage: true });
-            },
-          },
-        ],
-      }}
-    >
-      <WideScreenContainer>
-        {mainInputSendErrorMsg && (
-          <Flexbox paddingBlock={'0 6px'} paddingInline={12}>
-            <Alert
-              closable
-              message={t('input.errorMsg', { errorMsg: mainInputSendErrorMsg })}
-              onClose={clearSendMessageError}
-              type={'warning'}
-            />
-          </Flexbox>
-        )}
-        <DesktopChatInput />
-      </WideScreenContainer>
-      <Suspense>
-        <MessageFromUrl />
-      </Suspense>
-    </ChatInputProvider>
-  );
-=======
 import ClassicChatInput from './ClassicChat';
 
 const Desktop = memo(() => {
   return <ClassicChatInput />;
->>>>>>> 08289882
 });
 
 export default Desktop;