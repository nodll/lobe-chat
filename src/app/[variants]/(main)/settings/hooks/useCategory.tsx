import { Icon } from '@lobehub/ui';
import {
  Bot,
  Brain,
  Database,
  EthernetPort,
  Info,
  KeyboardIcon,
  Mic2,
  Settings2,
  Sparkles,
} from 'lucide-react';
import { useMemo } from 'react';
import { useTranslation } from 'react-i18next';

import type { MenuProps } from '@/components/Menu';
import { isDeprecatedEdition, isDesktop } from '@/const/version';
import { SettingsTabs } from '@/store/global/initialState';
import { featureFlagsSelectors, useServerConfigStore } from '@/store/serverConfig';

export const useCategory = () => {
  const { t } = useTranslation('setting');
  const mobile = useServerConfigStore((s) => s.isMobile);
  const { showLLM, enableSTT, hideDocs } = useServerConfigStore(featureFlagsSelectors);

  const cateItems: MenuProps['items'] = useMemo(
    () =>
      [
        {
          icon: <Icon icon={Settings2} />,
          key: SettingsTabs.Common,
          label: t('tab.common'),
        },
        {
          icon: <Icon icon={Bot} />,
          key: SettingsTabs.Agent,
          label: t('tab.agent'),
        },
<<<<<<< HEAD
        // TODO: remove in V2
        enableWebrtc && {
          icon: <Icon icon={Cloudy} />,
          key: SettingsTabs.Sync,
          label: (
            <Flexbox align={'center'} gap={8} horizontal>
              {t('tab.sync')}
              <Tag bordered={false} color={'warning'}>
                {t('tab.experiment')}
              </Tag>
            </Flexbox>
          ),
        },
=======
>>>>>>> 0884747b
        !mobile && {
          icon: <Icon icon={KeyboardIcon} />,
          key: SettingsTabs.Hotkey,
          label: t('tab.hotkey'),
        },
        {
          type: 'divider',
        },
        showLLM &&
          // TODO: Remove /llm when v2.0
          (isDeprecatedEdition
            ? {
                icon: <Icon icon={Brain} />,
                key: SettingsTabs.LLM,
                label: t('tab.llm'),
              }
            : {
                icon: <Icon icon={Brain} />,
                key: SettingsTabs.Provider,
                label: t('tab.provider'),
              }),

        enableSTT && {
          icon: <Icon icon={Mic2} />,
          key: SettingsTabs.TTS,
          label: t('tab.tts'),
        },
        {
          icon: <Icon icon={Sparkles} />,
          key: SettingsTabs.SystemAgent,
          label: t('tab.system-agent'),
        },
        {
          type: 'divider',
        },
        isDesktop && {
          icon: <Icon icon={EthernetPort} />,
          key: SettingsTabs.Proxy,
          label: t('tab.proxy'),
        },
        {
          icon: <Icon icon={Database} />,
          key: SettingsTabs.Storage,
          label: t('tab.storage'),
        },
        !hideDocs && {
          icon: <Icon icon={Info} />,
          key: SettingsTabs.About,
          label: t('tab.about'),
        },
      ].filter(Boolean) as MenuProps['items'],
<<<<<<< HEAD
    [t, enableWebrtc, showLLM, enableSTT, hideDocs, mobile],
=======
    [t, showLLM],
>>>>>>> 0884747b
  );

  return cateItems;
};<|MERGE_RESOLUTION|>--- conflicted
+++ resolved
@@ -36,22 +36,6 @@
           key: SettingsTabs.Agent,
           label: t('tab.agent'),
         },
-<<<<<<< HEAD
-        // TODO: remove in V2
-        enableWebrtc && {
-          icon: <Icon icon={Cloudy} />,
-          key: SettingsTabs.Sync,
-          label: (
-            <Flexbox align={'center'} gap={8} horizontal>
-              {t('tab.sync')}
-              <Tag bordered={false} color={'warning'}>
-                {t('tab.experiment')}
-              </Tag>
-            </Flexbox>
-          ),
-        },
-=======
->>>>>>> 0884747b
         !mobile && {
           icon: <Icon icon={KeyboardIcon} />,
           key: SettingsTabs.Hotkey,
@@ -103,11 +87,7 @@
           label: t('tab.about'),
         },
       ].filter(Boolean) as MenuProps['items'],
-<<<<<<< HEAD
-    [t, enableWebrtc, showLLM, enableSTT, hideDocs, mobile],
-=======
     [t, showLLM],
->>>>>>> 0884747b
   );
 
   return cateItems;
